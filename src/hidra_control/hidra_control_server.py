--- conflicted
+++ resolved
@@ -1,6 +1,5 @@
 #!/usr/bin/env python
 
-<<<<<<< HEAD
 # Copyright (C) 2015  DESY, Manuela Kuhn, Notkestr. 85, D-22607 Hamburg
 #
 # HiDRA is a generic tool set for high performance data multiplexing with
@@ -27,8 +26,6 @@
 This server configures and starts up hidra.
 """
 
-# pylint: disable=broad-except
-
 from __future__ import absolute_import
 from __future__ import print_function
 from __future__ import unicode_literals
@@ -37,16 +34,12 @@
 import copy
 import glob
 import json
-=======
-import time
->>>>>>> 68b8afbd
 import os
 import sys
 import socket
 import subprocess
 import time
 from multiprocessing import Queue
-# import tempfile
 import zmq
 
 import setproctitle
@@ -60,6 +53,7 @@
 if SHARED_DIR not in sys.path:
     sys.path.insert(0, SHARED_DIR)
 del SHARED_DIR
+del CONFIG_DIR
 
 if API_DIR not in sys.path:
     sys.path.insert(0, API_DIR)
@@ -69,17 +63,9 @@
 
 import hidra
 import utils  # noqa E402
-<<<<<<< HEAD
 from parameter_utils import parse_parameters  # noqa E402
 
-BASEDIR = "/opt/hidra"
-
-CONFIG_DIR = "/opt/hidra/conf"
-=======
-from cfel_optarg import parse_parameters  # noqa E402
-
 #CONFIG_DIR = "/opt/hidra/conf"
->>>>>>> 68b8afbd
 CONFIG_PREFIX = "datamanager_"
 
 LOGDIR = os.path.join("/var", "log", "hidra")
@@ -88,12 +74,9 @@
 BACKUP_FILE = "/beamline/support/hidra/instances.txt"
 #BACKUP_FILE = os.path.join(BASE_DIR, "src/hidra_control/instances.txt")
 
-
-<<<<<<< HEAD
-class HidraController(object):
-    """
-    This class holds getter/setter for all parameters
-=======
+beamline_config = dict()
+
+
 class InstanceTracking(object):
     """Handles instance tracking.
     """
@@ -174,10 +157,9 @@
                                .format(self.beamline, det_id))
 
 
-class HidraController():
+class HidraController(object):
     """
-    this class holds getter/setter for all parameters
->>>>>>> 68b8afbd
+    This class holds getter/setter for all parameters
     and function members that control the operation.
     """
 
@@ -223,7 +205,6 @@
         }
 
     def __read_config(self):
-        # pylint: disable=global-variable-not-assigned
         global CONFIG_PREFIX
         global CONFIG_DIR
 
@@ -302,6 +283,7 @@
 
             self.log.debug("Received 'bye' from host {} for detector {}"
                            .format(host_id, det_id))
+
             if host_id in self.all_configs:
                 try:
                     del self.all_configs[host_id][det_id]
@@ -468,14 +450,10 @@
                                        .format(self.beamline, det_id))
             self.log.info("Writing config file: {}".format(config_file))
 
-<<<<<<< HEAD
-            with open(config_file, 'w') as f:  # pylint: disable=invalid-name
-=======
             procname = "{}_{}".format(self.procname, det_id)
             logname = "datamanager_{}_{}.log".format(self.beamline, det_id)
 
             with open(config_file, 'w') as f:
->>>>>>> 68b8afbd
                 f.write("log_path = {}\n".format(LOGDIR))
                 f.write("log_name = {}\n".format(logname))
                 f.write("log_size = 10485760\n")
@@ -573,30 +551,19 @@
             self.log.error("Could not stop the service.")
             return "ERROR"
 
-<<<<<<< HEAD
-=======
         self.instances.remove(det_id)
         return "DONE"
 
->>>>>>> 68b8afbd
     def restart(self, host_id, det_id):
         """
         restart ...
         """
         # stop service
-<<<<<<< HEAD
         reval = self.stop(det_id)
 
         if reval == "DONE":
             # start service
             return self.start(host_id, det_id)
-=======
-        reval = self.stop(det_ip)
-
-        if reval == "DONE":
-            # start service
-            return self.start(host_id, det_ip)
->>>>>>> 68b8afbd
         else:
             return "ERROR"
 
@@ -663,7 +630,6 @@
             'RUNNING'
             'NOT RUNNING'
             'ERROR'
-
     """
 
     try:
@@ -701,7 +667,7 @@
     return parser.parse_args()
 
 
-class ControlServer(object):
+class ControlServer():
     """The main server class.
     """
 
@@ -726,7 +692,6 @@
 
         self.beamline = arguments.beamline
 
-        # pylint: disable=no-member
         setproctitle.setproctitle("hidra-control-server_{}"
                                   .format(self.beamline))
 
