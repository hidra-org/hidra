# Copyright (C) 2015  DESY, Manuela Kuhn, Notkestr. 85, D-22607 Hamburg
#
# HiDRA is a generic tool set for high performance data multiplexing with
# different qualities of service and based on Python and ZeroMQ.
#
# This software is free: you can redistribute it and/or modify
# it under the terms of the GNU General Public License as published by
# the Free Software Foundation, either version 2 of the License, or
# (at your option) any later version.

# This software is distributed in the hope that it will be useful,
# but WITHOUT ANY WARRANTY; without even the implied warranty of
# MERCHANTABILITY or FITNESS FOR A PARTICULAR PURPOSE.  See the
# GNU General Public License for more details.

# You should have received a copy of the GNU General Public License
# along with this software.  If not, see <http://www.gnu.org/licenses/>.
#
# Authors:
#     Manuela Kuhn <manuela.kuhn@desy.de>
#

"""
This module implements the data fetcher base class from which all data fetchers
inherit from.
"""

# pylint: disable=broad-except

from __future__ import absolute_import
from __future__ import print_function
from __future__ import unicode_literals

import abc
import json
import os
import sys
import time
import zmq

#import __init__ as init  # noqa F401 # pylint: disable=unused-import
from base_class import Base
import hidra.utils as utils

# source:
# pylint: disable=line-too-long
# http://stackoverflow.com/questions/35673474/using-abc-abcmeta-in-a-way-it-is-compatible-both-with-python-2-7-and-python-3-5  # noqa E501
if sys.version_info[0] >= 3 and sys.version_info[1] >= 4:
    ABC = abc.ABC  # pylint: disable=no-member
else:
    ABC = abc.ABCMeta(str("ABC"), (), {})

__author__ = 'Manuela Kuhn <manuela.kuhn@desy.de>'


class DataHandlingError(Exception):
    """An exception class to be used when handling data.
    """
    pass


class DataFetcherBase(Base, ABC):
    """
    Implementation of the data fetcher base class.
    """

    def __init__(self,
                 config,
                 log_queue,
                 fetcher_id,
                 logger_name,
                 context,
                 lock):
        """Initial setup

        Checks if the required parameters are set in the configuration for
        the base setup.

        Args:
            config (dict): A dictionary containing the configuration
                           parameters.
            log_queue: The multiprocessing queue which is used for logging.
            fetcher_id (int): The ID of this datafetcher instance.
            logger_name (str): The name to be used for the logger.
            context: The ZMQ context to be used.
            lock: A threading lock object to handle control signal access.
        """
        super(DataFetcherBase, self).__init__()

        self.log_queue = log_queue
        self.log = utils.get_logger(logger_name, self.log_queue)

        self.config_all = config

        # base_parameters
        self.required_params_base = {
            "network": [
                "endpoints",
                "main_pid"
            ],
            "datafetcher": [
                "type",
                "chunksize",
                "local_target",
                ["remove_data", [True,
                                 False,
                                 "stop_on_error",
                                 "with_confirmation"]]
            ]
        }

        self.required_params_dep = {}
        self.config_reduced = {}
        self._base_check(module_class="datafetcher")

        self.config_df = self.config_all["datafetcher"]
        self.df_type = self.config_df["type"]
        if self.required_params_dep:
            self.config = self.config_df[self.df_type]
        else:
            self.config = {}

        self.fetcher_id = fetcher_id
        self.context = context
        self.lock = lock
        self.cleaner_job_socket = None

        self.source_file = None
        self.target_file = None

        self.control_signal = None
        self.keep_running = True

        self.required_params = []

        self.base_setup()

    def check_config(self, print_log=False, check_module_config=True):
        """Check that the configuration containes the nessessary parameters.

        Args:
            print_log (boolean, optional): If a summary of the configured
                                           parameters should be logged.
        Raises:
            WrongConfiguration: The configuration has missing or
                                wrong parameteres.
        """

        if isinstance(self.required_params, list):
            self.required_params = {
                "datafetcher": {self.df_type: self.required_params}
            }

        if check_module_config:
            required_params = [
                self.required_params_base,
                self.required_params_dep,
                self.required_params
            ]
        else:
            required_params = [
                self.required_params_base,
            ]

        config_reduced = self._check_config_base(
            config=self.config_all,
            required_params=required_params
        )

        self.config_reduced.update(config_reduced)

        if print_log:
            self.log.info("Configuration for data fetcher %s: %s",
                          self.df_type, self.config_reduced)

    def base_setup(self):
        """Sets up the shared components needed by all datafetchers.

        Created a socket to communicate with the cleaner and sets the topic.
        """

        if self.config_df["remove_data"] == "with_confirmation":

            config_net = self.config_all["network"]

            # create socket
            self.cleaner_job_socket = self.start_socket(
                name="cleaner_job_socket",
                sock_type=zmq.PUSH,
                sock_con="connect",
                endpoint=config_net["endpoints"].cleaner_job_con
            )

            self.confirmation_topic = (
                utils.generate_sender_id(config_net["main_pid"])
            )

    def send_to_targets(self,
                        targets,
                        open_connections,
                        metadata,
                        payload,
                        chunk_number,
                        timeout=-1):
        """Send the data to targets.

        Args:
            targets: A list of targets where to send the data to.
                     Each taget has is of the form:
                        - target: A ZMQ endpoint to send the data to.
                        - prio (int): With which priority this data should be
                                      sent:
                                      - 0 is highes priority with blocking
                                      - all other prioirities are nonblocking
                                        but sorted numerically.
                        - send_type: If the data (means payload and metadata)
                                     or only the metadata should be sent.

            open_connections (dict): Containing all open sockets. If data was
                                     send to a target already the socket is
                                     kept open till the target disconnects.
            metadata: The metadata of this data block.
            payload: The data block to be sent.
            chunk_number: The chunk number of the payload to be processed.
            timeout (optional): How long to wait for the message to be received
                                in s (default: -1, means wait forever)
        """
        timeout = 1
        self._check_control_signal()

        for target, prio, send_type in targets:

            # send data to the data stream to store it in the storage system
            if prio == 0:
                # socket not known
                if target not in open_connections:
                    endpoint = "tcp://{}".format(target)
                    # open socket
                    try:
                        # start and register socket
                        open_connections[target] = self.start_socket(
                            name="socket",
                            sock_type=zmq.PUSH,
                            sock_con="connect",
                            endpoint=endpoint
                        )
                    except:
                        self.log.debug("Raising DataHandling error",
                                       exc_info=True)
                        msg = ("Failed to start socket (connect): '{}'"
                               .format(endpoint))
                        raise DataHandlingError(msg)

                # send data
                try:
                    # retry sending if anything goes wrong
                    retry_sending = True
                    while retry_sending:
                        retry_sending = False

                        if send_type == "data":
                            tracker = open_connections[target].send_multipart(
                                payload,
                                copy=False,
                                track=True
                            )
                            self.log.info("Sending message part %s from file "
                                          "'%s' to '%s' with priority %s",
                                          chunk_number, self.source_file,
                                          target, prio)

                        elif send_type == "metadata":
                            # json.dumps(None) is 'N.'
                            tracker = open_connections[target].send_multipart(
                                [json.dumps(metadata).encode("utf-8"),
                                 json.dumps(None).encode("utf-8")],
                                copy=False,
                                track=True
                            )
                            self.log.info("Sending metadata of message part "
                                          "%s from file '%s' to '%s' with "
                                          "priority %s", chunk_number,
                                          self.source_file, target, prio)
                            self.log.debug("metadata=%s", metadata)

                        if not tracker.done:
                            self.log.debug("Message part %s from file '%s' "
                                           "has not been sent yet, waiting...",
                                           chunk_number, self.source_file)

                            while not tracker.done and self.keep_running:
                                try:
                                    tracker.wait(timeout)
                                except zmq.error.NotDone:
                                    pass

                                # check for control signals set from outside
                                if self._check_control_signal():
                                    self.log.info("Retry sending message part "
                                                  "%s from file '%s'.",
                                                  chunk_number,
                                                  self.source_file)
                                    retry_sending = True
                                    break

                            if not retry_sending:
                                self.log.debug("Message part %s from file '%s'"
                                               " has not been sent yet, "
                                               "waiting...done",
                                               chunk_number, self.source_file)

                except:
                    self.log.debug("Raising DataHandling error", exc_info=True)
                    raise DataHandlingError(
                        "Sending (metadata of) message part %s from file '%s' "
                        "to '%s' with priority %s failed.",
                        chunk_number, self.source_file, target, prio
                    )

            else:
                # socket not known
                if target not in open_connections:
                    # start and register socket
                    open_connections[target] = self.start_socket(
                        name="socket",
                        sock_type=zmq.PUSH,
                        sock_con="connect",
                        endpoint="tcp://{}".format(target)
                    )
                # send data
                if send_type == "data":
                    open_connections[target].send_multipart(payload,
                                                            zmq.NOBLOCK)
                    self.log.info("Sending message part %s from file '%s' to "
                                  "'%s' with priority %s", chunk_number,
                                  self.source_file, target, prio)

                elif send_type == "metadata":
                    open_connections[target].send_multipart(
                        [json.dumps(metadata).encode("utf-8"),
                         json.dumps(None).encode("utf-8")],
                        zmq.NOBLOCK
                    )
                    self.log.info("Sending metadata of message part %s from "
                                  "file '%s' to '%s' with priority %s",
                                  chunk_number, self.source_file, target, prio)
                    self.log.debug("metadata=%s", metadata)

    def _check_control_signal(self):
        """Check for control signal and react accordingly.
        """

        woke_up = False

        if self.control_signal is None:
            return

        if  self.control_signal[0] == b"EXIT":
            self.log.debug("Received %s signal.",  self.control_signal[0])
            self.keep_running = False

        elif  self.control_signal[0] == b"CLOSE_SOCKETS":
            # do nothing
            pass

        elif  self.control_signal[0] == b"SLEEP":
            self.log.debug("Received %s signal",  self.control_signal[0])
            self._react_to_sleep_signal()
            # TODO reschedule file (part?)
            woke_up = True

        elif  self.control_signal[0] == b"WAKEUP":
            self.log.debug("Received %s signal without sleeping",
                           self.control_signal[0])

        else:
            self.log.error("Unhandled control signal received: %s",
                            self.control_signal)

        try:
            self.lock.acquire()
            self.control_signal = None
        finally:
            self.lock.release()

        return woke_up

    def _react_to_sleep_signal(self):
        self.log.debug("Received sleep signal. Going to sleep.")

        sleep_time = 0.2

        # controle loop with variable instead of break/continue commands to be
        # able to reset control_signal
        keep_checking_signal = True

        while keep_checking_signal and self.keep_running:

            if self.control_signal[0] == "SLEEP":
                # go to sleep, but check every once in
                # a while for new signals
                time.sleep(sleep_time)

                # do not reset control_signal to be able to check on it
                # reseting it woul mean "no signal set -> sleep"
                continue

            elif self.control_signal[0] == "WAKEUP":
                self.log.debug("Waking up after sleeping.")
                keep_checking_signal = False

            elif self.control_signal[0] == "EXIT":
                self.log.debug("Received %s signal.", self.control_signal[0])
                self.keep_running = False
                keep_checking_signal = False

            elif  self.control_signal[0] == b"CLOSE_SOCKETS":
                # do nothing
                pass

            else:
                self.log.debug("Received unknown control signal. "
                               "Ignoring it.")
                keep_checking_signal = False

            try:
                self.lock.acquire()
                self.control_signal = None
            finally:
                self.lock.release()

<<<<<<< HEAD
        return retry_sending

    # pylint: disable=no-self-use
=======
>>>>>>> 3d031dec
    def generate_file_id(self, metadata):
        """Generates a file id consisting of relative path and file name

        Args:
            metadata (dict): The dictionary with the metedata of the file.
        """
        # generate file identifier
        if (metadata["relative_path"] == ""
                or metadata["relative_path"] is None):
            file_id = metadata["filename"]
        # if the relative path starts with a slash path.join will consider it
        # as absolute path
        elif metadata["relative_path"].startswith("/"):
            file_id = os.path.join(metadata["relative_path"][1:],
                                   metadata["filename"])
        else:
            file_id = os.path.join(metadata["relative_path"],
                                   metadata["filename"])
        return file_id

    @abc.abstractmethod
    def get_metadata(self, targets, metadata):
        """Extends the given metadata and generates paths

        Reads the metadata dictionary from the event detector and extends it
        with the mandatory entries:
            - filesize (int):  the total size of the logical file (before
                               chunking)
            - file_mod_time (float, epoch time): modification time of the
                                                 logical file in epoch
            - file_create_time (float, epoch time): creation time of the
                                                    logical file in epoch
            - chunksize (int): the size of the chunks the logical message was
                               split into

        Additionally it generates the absolute source path and if a local
        target is specified the absolute target path as well.

        Args:
            targets (list):
                A list of targets where the data or metadata should be sent to.
                It is of the form:
                    [[<node_name>:<port>, <priority>, <request_type>], ...]
                where
                    <request_type>: u'data' or u'metadata'
            metadata (dict): Dictionary created by the event detector
                             containing:
                                - filename
                                - source_path
                                - relative_path

        Sets:
            source_file (str): the absolute path of the source file
            target_file (str): the absolute path for the target file

        """
        pass

    @abc.abstractmethod
    def send_data(self, targets, metadata, open_connections):
        """Reads data into buffer and sends it to all targets

        Args:
            targets (list):
                A list of targets where the data or metadata should be sent to.
                It is of the form:
                    [[<node_name>:<port>, <priority>, <request_type>], ...]
                where
                    <request_type>: u'data' or u'metadata'
            metadata (dict): extendet metadata dictionary filled by function
                             get_metadata
            open_connections (dict)

        Returns:
            Nothing
        """
        pass

    @abc.abstractmethod
    def finish(self, targets, metadata, open_connections):
        """

        Args:
            targets (list):
                A list of targets where the data or metadata should be sent to.
                It is of the form:
                    [[<node_name>:<port>, <priority>, <request_type>], ...]
                where
                    <request_type>: u'data' or u'metadata'
            metadata (dict)
            open_connections

        Returns:
            Nothing
        """
        pass

    def close_socket(self):
        """Close open sockets
        """
        self.stop_socket("cleaner_job_socket")

    def stop_base(self):
        """Stop datafetcher run loop and clean up sockets.
        """
        self.close_socket()
        self.keep_running = False

    @abc.abstractmethod
    def stop(self):
        """Stop and clean up.
        """
        pass

    def __exit__(self, exception_type, exception_value, traceback):
        self.stop_base()
        self.stop()

    def __del__(self):
        self.stop_base()
        self.stop()<|MERGE_RESOLUTION|>--- conflicted
+++ resolved
@@ -429,12 +429,7 @@
             finally:
                 self.lock.release()
 
-<<<<<<< HEAD
-        return retry_sending
-
     # pylint: disable=no-self-use
-=======
->>>>>>> 3d031dec
     def generate_file_id(self, metadata):
         """Generates a file id consisting of relative path and file name
 
