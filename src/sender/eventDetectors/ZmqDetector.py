__author__ = 'Manuela Kuhn <manuela.kuhn@desy.de>'


import os
import zmq
import logging
import json
import sys


try:
    BASE_PATH = os.path.dirname ( os.path.dirname ( os.path.dirname ( os.path.dirname ( os.path.realpath ( __file__ ) ))))
except:
    BASE_PATH = os.path.dirname ( os.path.dirname ( os.path.dirname ( os.path.dirname ( os.path.realpath ( sys.argv[0] ) ))))
SHARED_PATH  = os.path.join(BASE_PATH, "src", "shared")

if not SHARED_PATH in sys.path:
    sys.path.append ( SHARED_PATH )
del SHARED_PATH


from logutils.queue import QueueHandler


#class ZmqDetector():
class EventDetector():

    def __init__ (self, config, logQueue):

        self.log = self.getLogger(logQueue)

        # check format of config
        if ( not config.has_key("context") or
                not config.has_key("eventDetConStr") or
                not config.has_key("numberOfStreams") ):
            self.log.error ("Configuration of wrong format")
            self.log.debug ("config={c}".format(c=config))
            checkPassed = False
        else:
            checkPassed = True


        if checkPassed:
            self.eventDetConStr  = config["eventDetConStr"]
            self.eventSocket     = None

            self.numberOfStreams = config["numberOfStreams"]

            # remember if the context was created outside this class or not
            if config["context"]:
                self.context    = config["context"]
                self.extContext = True
            else:
                self.log.info("Registering ZMQ context")
                self.context    = zmq.Context()
                self.extContext = False

            self.createSockets()


    # Send all logs to the main process
    # The worker configuration is done at the start of the worker process run.
    # Note that on Windows you can't rely on fork semantics, so each process
    # will run the logging configuration code when it starts.
    def getLogger (self, queue):
        # Create log and set handler to queue handle
        h = QueueHandler(queue) # Just the one handler needed
        logger = logging.getLogger("ZmqDetector")
        logger.propagate = False
        logger.addHandler(h)
        logger.setLevel(logging.DEBUG)

        return logger


    def createSockets (self):

        # Create zmq socket to get events
        try:
            self.eventSocket = self.context.socket(zmq.PULL)
            self.eventSocket.bind(self.eventDetConStr)
            self.log.info("Start eventSocket (bind): '{s}'".format(s=self.eventDetConStr))
        except:
            self.log.error("Failed to start eventSocket (bind): '{s}'".format(s=self.eventDetConStr), exc_info=True)
            raise


    def getNewEvent (self):

        eventMessage = self.eventSocket.recv()

        if eventMessage == b"CLOSE_FILE":
            eventMessageList = [ eventMessage for i in range(self.numberOfStreams) ]
        else:
            eventMessageList = [ json.loads(eventMessage) ]

        self.log.debug("eventMessage: {l}".format(l=eventMessageList))

        return eventMessageList



    def stop (self):
        #close ZMQ
        if self.eventSocket:
            self.eventSocket.close(0)
            self.eventSocket = None

        # if the context was created inside this class,
        # it has to be destroyed also within the class
        if not self.extContext and self.context:
            try:
                self.log.info("Closing ZMQ context...")
                self.context.destroy(0)
                self.context = None
                self.log.info("Closing ZMQ context...done.")
            except:
                self.log.error("Closing ZMQ context...failed.", exc_info=True)


    def __exit__ (self):
        self.stop()


    def __del__ (self):
        self.stop()


if __name__ == '__main__':
    import sys
    import time
    from subprocess import call
    from multiprocessing import Queue

    BASE_PATH = os.path.dirname ( os.path.dirname ( os.path.dirname ( os.path.dirname ( os.path.realpath ( __file__ ) ))))
    SHARED_PATH  = os.path.join(BASE_PATH, "src", "shared")
    print "SHARED", SHARED_PATH

    if not SHARED_PATH in sys.path:
        sys.path.append ( SHARED_PATH )
    del SHARED_PATH

    import helpers

    logfile  = os.path.join(BASE_PATH, "logs", "zmqDetector.log")
    logsize  = 10485760

    logQueue = Queue(-1)

    # Get the log Configuration for the lisener
    h1, h2 = helpers.getLogHandlers(logfile, logsize, verbose=True, onScreenLogLevel="debug")

    # Start queue listener using the stream handler above
    logQueueListener = helpers.CustomQueueListener(logQueue, h1, h2)
    logQueueListener.start()

    # Create log and set handler to queue handle
    root = logging.getLogger()
    root.setLevel(logging.DEBUG) # Log level = DEBUG
    qh = QueueHandler(logQueue)
    root.addHandler(qh)


    eventDetConStr  = "ipc://{ip}/{port}".format(ip="/tmp/HiDRA", port="eventDet")
    print "eventDetConStr", eventDetConStr
    numberOfStreams = 1
    config = {
            "eventDetectorType" : "ZmqDetector",
            "context"           : None,
            "eventDetConStr"    : eventDetConStr,
            "numberOfStreams"   : numberOfStreams,
            }


#    eventDetector = ZmqDetector(config, logQueue)
    eventDetector = EventDetector(config, logQueue)

    sourceFile = os.path.join(BASE_PATH, "test_file.cbf")
    targetFileBase = os.path.join(BASE_PATH, "data", "source", "local", "raw") + os.sep


    context        = zmq.Context.instance()

    # create zmq socket to send events
    eventSocket    = context.socket(zmq.PUSH)
    eventSocket.connect(eventDetConStr)
    logging.info("Start eventSocket (connect): '{s}'".format(s=eventDetConStr))


    i = 100
    while i <= 101:
        try:
            logging.debug("generate event")
            targetFile = "{t}{i}.cbf".format(t=targetFileBase, i=i)
#            message = {
#                    "filename" : targetFile,
#                    "filepart" : 0
#                    }
<<<<<<< HEAD
            message = '{ "filePart": 0, "filename": "{f}" }'.format(f=targetFile)
#            eventSocket.send(cPickle.dumps(message))
=======
            message = '{ "filePart": 0, "filename": "' + targetFile + '" }'
#            eventSocket.send(json.dumps(message))
>>>>>>> df98f809
            eventSocket.send(message)
            i += 1

            eventList = eventDetector.getNewEvent()
            if eventList:
                logging.debug("eventList: {l}".format(l=eventList))

            time.sleep(1)
        except KeyboardInterrupt:
            break

    eventSocket.send(b"CLOSE_FILE")

    eventList = eventDetector.getNewEvent()
    logging.debug("eventList: {l}".format(l=eventList))

    logQueue.put_nowait(None)
    logQueueListener.stop()<|MERGE_RESOLUTION|>--- conflicted
+++ resolved
@@ -196,13 +196,8 @@
 #                    "filename" : targetFile,
 #                    "filepart" : 0
 #                    }
-<<<<<<< HEAD
-            message = '{ "filePart": 0, "filename": "{f}" }'.format(f=targetFile)
-#            eventSocket.send(cPickle.dumps(message))
-=======
             message = '{ "filePart": 0, "filename": "' + targetFile + '" }'
 #            eventSocket.send(json.dumps(message))
->>>>>>> df98f809
             eventSocket.send(message)
             i += 1
 
