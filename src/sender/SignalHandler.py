__author__ = 'Manuela Kuhn <manuela.kuhn@desy.de>'

import time
import zmq
import zmq.devices
import logging
import os
import sys
import traceback
import copy
import json
import threading


#path = os.path.abspath(os.path.join(os.path.dirname(__file__), '..'))
try:
    BASE_PATH = os.path.dirname ( os.path.dirname ( os.path.dirname ( os.path.realpath ( __file__ ) )))
except:
    BASE_PATH = os.path.dirname ( os.path.dirname ( os.path.dirname ( os.path.realpath ( '__file__' ) )))
#    BASE_PATH = os.path.dirname ( os.path.dirname ( os.path.dirname ( os.path.abspath ( sys.argv[0] ) )))
SHARED_PATH = os.path.join(BASE_PATH, "src", "shared")

if not SHARED_PATH in sys.path:
    sys.path.append ( SHARED_PATH )
del SHARED_PATH

from logutils.queue import QueueHandler
import helpers

#
#  --------------------------  class: SignalHandler  --------------------------------------
#
class SignalHandler():

    def __init__ (self, controlPubConId, controlSubConId, whiteList, comConId, requestFwConId, requestConId,
                  logQueue, context = None):

        # to get the logging only handling this class
        log                  = None

        # Send all logs to the main process
        self.log = self.getLogger(logQueue)

        self.currentPID       = os.getpid()
        self.log.debug("SignalHandler started (PID {pid}).".format(pid=self.currentPID))

        self.controlPubConId  = controlPubConId
        self.controlSubConId  = controlSubConId
        self.comConId         = comConId
        self.requestFwConId   = requestFwConId
        self.requestConId     = requestConId

        self.openConnections  = []
        self.forwardSignal    = []

        self.openRequVari     = []
        self.openRequPerm     = []
        self.allowedQueries   = []
        self.nextRequNode     = []  # to rotate through the open permanent requests

        self.whiteList        = []

        #remove .desy.de from hostnames
        for host in whiteList:
            if host.endswith(".desy.de"):
                self.whiteList.append(host[:-8])
            else:
                self.whiteList.append(host)

        # sockets
        self.controlPubSocket = None
        self.controlSubSocket = None
        self.comSocket        = None
        self.requestFwSocket  = None
        self.requestSocket    = None

        # remember if the context was created outside this class or not
        if context:
            self.context    = context
            self.extContext = True
        else:
            self.log.info("Registering ZMQ context")
            self.context    = zmq.Context()
            self.extContext = False

        try:
            self.createSockets()

            self.run()
        except zmq.ZMQError:
            self.log.error("Stopping signalHandler due to ZMQError.", exc_info=True)
        except KeyboardInterrupt:
            pass
        except:
            self.log.error("Stopping signalHandler due to unknown error condition.", exc_info=True)
        finally:
            self.stop()


    # Send all logs to the main process
    # The worker configuration is done at the start of the worker process run.
    # Note that on Windows you can't rely on fork semantics, so each process
    # will run the logging configuration code when it starts.
    def getLogger (self, queue):
        # Create log and set handler to queue handle
        h = QueueHandler(queue) # Just the one handler needed
        logger = logging.getLogger("SignalHandler")
        logger.propagate = False
        logger.addHandler(h)
        logger.setLevel(logging.DEBUG)

        return logger


    def createSockets (self):

        # socket to send control signals to
        try:
            self.controlPubSocket = self.context.socket(zmq.PUB)
            self.controlPubSocket.connect(self.controlPubConId)
            self.log.info("Start controlPubSocket (connect): '{p}'".format(p=self.controlPubConId))
        except:
            self.log.error("Failed to start controlPubSocket (connect): '{p}'".format(p=self.controlPubConId), exc_info=True)
            raise

        # socket to get control signals from
        try:
            self.controlSubSocket = self.context.socket(zmq.SUB)
            self.controlSubSocket.connect(self.controlSubConId)
            self.log.info("Start controlSubSocket (connect): '{s}'".format(s=self.controlSubConId))
        except:
            self.log.error("Failed to start controlSubSocket (connect): '{s}'".format(s=self.controlSubConId), exc_info=True)
            raise

        self.controlSubSocket.setsockopt(zmq.SUBSCRIBE, "control")

        # create zmq socket for signal communication with receiver
        try:
            self.comSocket = self.context.socket(zmq.REP)
            self.comSocket.bind(self.comConId)
            self.log.info("Start comSocket (bind): '{id}'".format(id=self.comConId))
        except:
            self.log.error("Failed to start comSocket (bind): '{id}'".format(self.comConId), exc_info=True)
            raise

        # setting up router for load-balancing worker-processes.
        # each worker-process will handle a file event
        try:
            self.requestFwSocket = self.context.socket(zmq.REP)
            self.requestFwSocket.bind(self.requestFwConId)
            self.log.info("Start requestFwSocket (bind): '{id}'".format(id=self.requestFwConId))
        except:
            self.log.error("Failed to start requestFwSocket (bind): '{id}'".format(id=self.requestFwConId), exc_info=True)
            raise

        # create socket to receive requests
        try:
            self.requestSocket = self.context.socket(zmq.PULL)
            self.requestSocket.bind(self.requestConId)
            self.log.info("requestSocket started (bind) for '{id}'".format(id=self.requestConId))
        except:
            self.log.error("Failed to start requestSocket (bind): '{id}'".format(id=self.requestConId), exc_info=True)
            raise

        # Poller to distinguish between start/stop signals and queries for the next set of signals
        self.poller = zmq.Poller()
        self.poller.register(self.controlSubSocket, zmq.POLLIN)
        self.poller.register(self.comSocket, zmq.POLLIN)
        self.poller.register(self.requestFwSocket, zmq.POLLIN)
        self.poller.register(self.requestSocket, zmq.POLLIN)


    def run (self):
        #run loop, and wait for incoming messages
        self.log.debug("Waiting for new signals or requests.")
        while True:
            socks = dict(self.poller.poll())

            ######################################
            # incoming request from TaskProvider #
            ######################################
            if self.requestFwSocket in socks and socks[self.requestFwSocket] == zmq.POLLIN:

                try:
                    incomingMessage = self.requestFwSocket.recv_multipart()
                    if incomingMessage[0] == "GET_REQUESTS":
                        self.log.debug("New request for signals received.")
                        filename = json.loads(incomingMessage[1])
                        openRequests = []

                        for requestSet in self.openRequPerm:
                            if requestSet:
                                index = self.openRequPerm.index(requestSet)
                                tmp = requestSet[self.nextRequNode[index]]
                                # Check if filename suffix matches requested suffix
                                if filename.endswith(tuple(tmp[2])):
                                    openRequests.append(copy.deepcopy(tmp))
                                    # distribute in round-robin order
                                    self.nextRequNode[index] = (self.nextRequNode[index] + 1) % len(requestSet)

                        for requestSet in self.openRequVari:
                            # Check if filename suffix matches requested suffix
                            if requestSet and filename.endswith(tuple(requestSet[0][2])):
                                tmp = requestSet.pop(0)
                                openRequests.append(tmp)

                        if openRequests:
<<<<<<< HEAD
                            self.requestFwSocket.send(cPickle.dumps(openRequests))
                            self.log.debug("Answered to request: {r}".format(r=openRequests))
                            self.log.debug("openRequVari: {r}".format(r=self.openRequVari))
                            self.log.debug("allowedQueries: {r}".format(r=self.allowedQueries))
                        else:
                            openRequests = ["None"]
                            self.requestFwSocket.send(cPickle.dumps(openRequests))
                            self.log.debug("Answered to request: {r}".format(r=openRequests))
                            self.log.debug("openRequVari: {r}".format(r=self.openRequVari))
                            self.log.debug("allowedQueries: {r}".format(r=self.allowedQueries))
=======
                            self.requestFwSocket.send(json.dumps(openRequests))
                            self.log.debug("Answered to request: " + str(openRequests))
                            self.log.debug("openRequVari: " + str(self.openRequVari))
                            self.log.debug("allowedQueries: " + str(self.allowedQueries))
                        else:
                            openRequests = ["None"]
                            self.requestFwSocket.send(json.dumps(openRequests))
                            self.log.debug("Answered to request: " + str(openRequests))
                            self.log.debug("openRequVari: " + str(self.openRequVari))
                            self.log.debug("allowedQueries: " + str(self.allowedQueries))
>>>>>>> df98f809

                except:
                    self.log.error("Failed to receive/answer new signal requests.", exc_info=True)

            ######################################
            #  start/stop command from external  #
            ######################################
            if self.comSocket in socks and socks[self.comSocket] == zmq.POLLIN:

                incomingMessage = self.comSocket.recv_multipart()
                self.log.debug("Received signal: {m}".format(m=incomingMessage) )

                checkFailed, signal, target = self.checkSignalInverted(incomingMessage)
                if not checkFailed:
                    self.reactToSignal(signal, target)
                else:
                    self.sendResponse(checkFailed)

            ######################################
            #        request from external       #
            ######################################
            if self.requestSocket in socks and socks[self.requestSocket] == zmq.POLLIN:

                incomingMessage = self.requestSocket.recv_multipart()
                self.log.debug("Received request: {m}".format(m=incomingMessage) )

                if incomingMessage[0] == "NEXT":

                    if ".desy.de:" in incomingMessage[1]:
                        incomingMessage[1] = incomingMessage[1].replace(".desy.de:", ":")

                    incomingSocketId = incomingMessage[1]

                    for index in range(len(self.allowedQueries)):
                        for i in range(len(self.allowedQueries[index])):
                            if incomingSocketId == self.allowedQueries[index][i][0]:
                                self.openRequVari[index].append(self.allowedQueries[index][i])
                                self.log.info("Add to open requests: {r}".format(r=self.allowedQueries[index][i]) )

                elif incomingMessage[0] == "CANCEL":

                    if ".desy.de:" in incomingMessage[1]:
                        incomingMessage[1] = incomingMessage[1].replace(".desy.de:", ":")

                    incomingSocketId = incomingMessage[1]

                    self.openRequVari =  [ [ b for b in  self.openRequVari[a] if incomingSocketId != b[0] ] for a in range(len(self.openRequVari)) ]
                    self.log.info("Remove all occurences from {id} from variable request list.".format(id=incomingSocketId))

                else:
                    self.log.info("Request not supported.")


            ######################################
            #   control commands from internal   #
            ######################################
            if self.controlSubSocket in socks and socks[self.controlSubSocket] == zmq.POLLIN:

                try:
                    message = self.controlSubSocket.recv_multipart()
                    self.log.debug("Control signal received.")
                except:
                    self.log.error("Waiting for control signal...failed", exc_info=True)
                    continue

                # remove subsription topic
                del message[0]

                if message[0] == b"EXIT":
                    self.log.info("Requested to shutdown.")
                    break
                else:
                    self.log.error("Unhandled control signal received: {m}".format(m=message[0]))


    def checkSignalInverted (self, incomingMessage):

        if len(incomingMessage) != 3:

            self.log.warning("Received signal is of the wrong format")
            self.log.debug("Received signal is too short or too long: {m}".format(m=incomingMessage))
            return "NO_VALID_SIGNAL", None, None

        else:

            version, signal, target = incomingMessage
            target = json.loads(target)

            try:
                host = [t[0].split(":")[0] for t in target]
            except:
                return "NO_VALID_SIGNAL", None, None

            if version:
                if helpers.checkVersion(version, self.log):
                    self.log.info("Versions are compatible")
                else:
                    self.log.warning("Version are not compatible")
                    return "VERSION_CONFLICT", None, None

            if signal and host:

                # Checking signal sending host
                self.log.debug("Check if host to send data to are in WhiteList...")
                if helpers.checkHost(host, self.whiteList, self.log):
                    self.log.info("Hosts are allowed to connect.")
                    self.log.debug("hosts: {h}".format(h=host))
                else:
                    self.log.warning("One of the hosts is not allowed to connect.")
                    self.log.debug("hosts: {h}".format(h=host))
                    return "NO_VALID_HOST", None, None

        return False, signal, target


    def sendResponse (self, signal):
            self.log.debug("Send response back: {s}".format(s=signal))
            self.comSocket.send(signal, zmq.NOBLOCK)


    def __startSignal(self, signal, sendType, socketIds, listToCheck, variList, correspList):

        # make host nameing consistent
        for socketConf in socketIds:
            socketConf[0] = socketConf[0].replace(".desy.de:",":") if ".desy.de:" in socketConf[0] else socketConf[0]

        overwrite_index = None
        flatlist_nested = [ set([j[0]  for j in sublist ]) for sublist in listToCheck ]
        socketIds_flatlist = set([ socketConf[0] for socketConf in socketIds])

        for i in flatlist_nested:
            # Check if socketIds is sublist of one entry of listToCheck
            if socketIds_flatlist.issubset(i):
                self.log.debug("socketIds already contained, override")
                overwrite_index = flatlist_nested.index(i)
            # Check if one entry of listToCheck is sublist in socketIds
            elif i.issubset(socketIds_flatlist):
                self.log.debug("socketIds is superset of already contained set, override")
                overwrite_index = flatlist_nested.index(i)
            # TODO Mixture ?
            elif not socketIds_flatlist.isdisjoint(i):
                self.log.debug("socketIds is neither a subset nor superset of already contained set")
                self.log.debug("Currently: no idea what to do with this.")
                self.log.debug("socketIds={s}".format(s=socketIds_flatlist))
                self.log.debug("flatlist_nested[i]={f}".format(f=i))

        if overwrite_index != None:
            # overriding is necessary because the new request may contain different
            # parameters like monitored file suffix, priority or connection type
            # also this means the old socketId set should be replaced in total and not only partially
            self.log.debug("overwrite_index={o}".format(o=overwrite_index))

            listToCheck[overwrite_index]=copy.deepcopy(sorted([i + [sendType] for i in socketIds]))
            if correspList != None:
                correspList[overwrite_index] = 0

            if variList != None:
                variList[overwrite_index] = []
        else:
            listToCheck.append(copy.deepcopy(sorted([i + [sendType] for i in socketIds])))
            if correspList != None:
                correspList.append(0)

            if variList != None:

                variList.append([])

        self.log.debug("after start handling: listToCheck={l}".format(l=listToCheck))

        # send signal back to receiver
        self.sendResponse(signal)

#        connectionFound = False
#        tmpAllowed = []
#        flatlist = [ i[0] for i in [j for sublist in listToCheck for j in sublist]]
#        self.log.debug("flatlist: {l}".format(l=flatlist))

#        for socketConf in socketIds:
#
#            if ".desy.de:" in socketConf[0]:
#                socketConf[0] = socketConf[0].replace(".desy.de:",":")
#
#            socketId = socketConf[0]
#            self.log.debug("socketId: {id}".format(id=socketId))
#
#            if socketId in flatlist:
#                connectionFound = True
#                self.log.info("Connection to {id} is already open".format(id=socketId))
#            elif socketId not in [ i[0] for i in tmpAllowed]:
#                tmpSocketConf = socketConf + [sendType]
#                tmpAllowed.append(tmpSocketConf)
#            else:
#                #TODO send notification (double entries in START_QUERY_NEXT) back?
#                pass

#        if not connectionFound:
#            # send signal back to receiver
#            self.sendResponse(signal)
#            listToCheck.append(copy.deepcopy(sorted(tmpAllowed)))
#            if correspList != None:
#                correspList.append(0)
#            del tmpAllowed
#
#            if variList != None:
#                variList.append([])
#        else:
#            # send error back to receiver
##            self.sendResponse("CONNECTION_ALREADY_OPEN")
#            # "reopen" the connection and confirm to receiver
#            self.sendResponse(signal)


    def __stopSignal(self, signal, socketIds, listToCheck, variList, correspList):

        connectionNotFound = False
        tmpRemoveIndex = []
        tmpRemoveElement = []
        found = False

        for socketConf in socketIds:

            if ".desy.de:" in socketConf[0]:
                socketConf[0] = socketConf[0].replace(".desy.de:",":")

            socketId = socketConf[0]

            for sublist in listToCheck:
                for element in sublist:
                    if socketId == element[0]:
                        tmpRemoveElement.append(element)
                        found = True
            if not found:
                connectionNotFound = True

        if connectionNotFound:
            self.sendResponse("NO_OPEN_CONNECTION_FOUND")
            self.log.info("No connection to close was found for {c}".format(c=socketConf))
        else:
            # send signal back to receiver
            self.sendResponse(signal)

            for element in tmpRemoveElement:

                socketId = element[0]

                if variList != None:
                    variList =  [ [ b for b in  variList[a] if socketId != b[0] ] for a in range(len(variList)) ]
                    self.log.debug("Remove all occurences from {id} from variable request list.".format(id=socketId))

                for i in range(len(listToCheck)):
                    if element in listToCheck[i]:
                        listToCheck[i].remove(element)
                        self.log.debug("Remove {id} from pemanent request/allowed list.".format(id=socketId))

                        if not listToCheck[i]:
                            tmpRemoveIndex.append(i)
                            if variList != None:
                                del variList[i]
                            if correspList != None:
                                correspList.pop(i)
                        else:
                            if correspList != None:
                                correspList[i] = correspList[i] % len(listToCheck[i])

                for index in tmpRemoveIndex:
                    del listToCheck[index]

            # send signal to TaskManager
            self.controlPubSocket.send_multipart(["signal", "CLOSE_SOCKETS", json.dumps(socketIds)])

        return listToCheck, variList, correspList


    def reactToSignal (self, signal, socketIds):

        ###########################
        ##      START_STREAM     ##
        ###########################
        if signal == "START_STREAM":
            self.log.info("Received signal: {s} for hosts {h}".format(s=signal, h=socketIds))

            self.__startSignal(signal, "data", socketIds, self.openRequPerm, None, self.nextRequNode)

            return

        ###########################
        ## START_STREAM_METADATA ##
        ###########################
        elif signal == "START_STREAM_METADATA":
            self.log.info("Received signal: {s} for hosts {h}".format(s=signal, h=socketIds))

            self.__startSignal(signal, "metadata", socketIds, self.openRequPerm, None, self.nextRequNode)

            return

        ###########################
        ##      STOP_STREAM      ##
        ## STOP_STREAM_METADATA  ##
        ###########################
        elif signal == "STOP_STREAM" or signal == "STOP_STREAM_METADATA":
            self.log.info("Received signal: {s} for host {h}".format(s=signal, h=socketIds))

            self.openRequPerm, nonetmp, self.nextRequNode = self.__stopSignal(signal, socketIds, self.openRequPerm, None, self.nextRequNode)

            return


        ###########################
        ##      START_QUERY      ##
        ###########################
        elif signal == "START_QUERY_NEXT":
            self.log.info("Received signal: {s} for hosts {h}".format(s=signal, h=socketIds))

            self.__startSignal(signal, "data", socketIds, self.allowedQueries, self.openRequVari, None)

            return

        ###########################
        ## START_QUERY_METADATA  ##
        ###########################
        elif signal == "START_QUERY_METADATA":
            self.log.info("Received signal: {s} for hosts {h}".format(s=signal, h=socketIds))

            self.__startSignal(signal, "metadata", socketIds, self.allowedQueries, self.openRequVari, None)

            return

        ###########################
        ##      STOP_QUERY       ##
        ## STOP_QUERY_METADATA   ##
        ###########################
        elif signal == "STOP_QUERY_NEXT" or signal == "STOP_QUERY_METADATA":
            self.log.info("Received signal: {s} for hosts {h}".format(s=signal, h=socketIds))

            self.allowedQueries, self.openRequVari, nonetmp = self.__stopSignal(signal, socketIds, self.allowedQueries, self.openRequVari, None)

            return


        else:
            self.log.info("Received signal from host {h} unknown: {s}".format(h=host, s=signal))
            self.sendResponse("NO_VALID_SIGNAL")


    def stop (self):
        self.log.debug("Closing sockets for SignalHandler")
        if self.comSocket:
            self.log.info("Closing comSocket")
            self.comSocket.close(0)
            self.comSocket = None

        if self.requestFwSocket:
            self.log.info("Closing requestFwSocket")
            self.requestFwSocket.close(0)
            self.requestFwSocket = None

        if self.requestSocket:
            self.log.info("Closing requestSocket")
            self.requestSocket.close(0)
            self.requestSocket = None

        if self.controlPubSocket:
            self.log.info("Closing controlPubSocket")
            self.controlPubSocket.close(0)
            self.controlPubSocket = None

        if self.controlSubSocket:
            self.log.info("Closing controlSubSocket")
            self.controlSubSocket.close(0)
            self.controlSubSocket = None

        if not self.extContext and self.context:
            self.log.info("Destroying context")
            self.context.destroy(0)
            self.context = None


    def __exit__ (self):
        self.stop()


    def __del__ (self):
        self.stop()


# cannot be defined in "if __name__ == '__main__'" because then it is unbound
# see https://docs.python.org/2/library/multiprocessing.html#windows
class requestPuller():
    def __init__ (self, requestFwConId, logQueue, context = None):

        self.log = self.getLogger(logQueue)

        self.context         = context or zmq.Context.instance()
        self.requestFwSocket = self.context.socket(zmq.REQ)
        self.requestFwSocket.connect(requestFwConId)
        self.log.info("[getRequests] requestFwSocket started (connect) for '{r}'".format(r=requestFwConId))

        self.run()

    # Send all logs to the main process
    # The worker configuration is done at the start of the worker process run.
    # Note that on Windows you can't rely on fork semantics, so each process
    # will run the logging configuration code when it starts.
    def getLogger (self, queue):
        # Create log and set handler to queue handle
        h = QueueHandler(queue) # Just the one handler needed
        logger = logging.getLogger("requestPuller")
        logger.propagate = False
        logger.addHandler(h)
        logger.setLevel(logging.DEBUG)

        return logger

    def run (self):
        self.log.info("[getRequests] Start run")
        while True:
            try:
                self.requestFwSocket.send_multipart(["GET_REQUESTS"])
                self.log.info("[getRequests] send")
<<<<<<< HEAD
                requests = cPickle.loads(self.requestFwSocket.recv())
                self.log.info("[getRequests] Requests: {r}".format(r=requests))
=======
                requests = json.loads(self.requestFwSocket.recv())
                self.log.info("[getRequests] Requests: " + str(requests))
>>>>>>> df98f809
                time.sleep(0.25)
            except Exception as e:
                self.log.error(str(e), exc_info=True)
                break

    def __exit__(self):
        self.requestFwSocket.close(0)
        self.context.destroy()


if __name__ == '__main__':
    from multiprocessing import Process, freeze_support, Queue
    import time
    import threading
    from version import __version__

    freeze_support()    #see https://docs.python.org/2/library/multiprocessing.html#windows

    whiteList     = ["localhost", "zitpcx19282"]

    localhost       = "127.0.0.1"
    extIp           = "0.0.0.0"

    controlPort     = "7000"
    comPort         = "6000"
    requestPort     = "6002"

    currentPID      = os.getpid()

    controlPubConId = "ipc://{pid}_{id}".format(pid=currentPID, id="controlPub")
    controlSubConId = "ipc://{pid}_{id}".format(pid=currentPID, id="controlSub")
    comConId        = "tcp://{ip}:{port}".format(ip=extIp,     port=comPort)
    requestFwConId  = "ipc://{pid}_{id}".format(pid=currentPID, id="requestFw")
    requestConId    = "tcp://{ip}:{port}".format(ip=extIp,     port=requestPort)

    logfile  = os.path.join(BASE_PATH, "logs", "signalHandler.log")
    logsize  = 10485760

    logQueue = Queue(-1)

    # Get the log Configuration for the lisener
    h1, h2 = helpers.getLogHandlers(logfile, logsize, verbose=True, onScreenLogLevel="debug")

    # Start queue listener using the stream handler above
    logQueueListener    = helpers.CustomQueueListener(logQueue, h1, h2)
    logQueueListener.start()

    # Create log and set handler to queue handle
    root = logging.getLogger()
    root.setLevel(logging.DEBUG) # Log level = DEBUG
    qh = QueueHandler(logQueue)
    root.addHandler(qh)

    # Register context
    context = zmq.Context()

    # initiate forwarder for control signals (multiple pub, multiple sub)
    device = zmq.devices.ThreadDevice(zmq.FORWARDER, zmq.SUB, zmq.PUB)
    device.bind_in(controlPubConId)
    device.bind_out(controlSubConId)
    device.setsockopt_in(zmq.SUBSCRIBE, b"")
    device.start()

    # create control socket
    controlPubSocket = context.socket(zmq.PUB)
    controlPubSocket.connect(controlPubConId)
    logging.info("=== controlPubSocket connect to: '{c}'".format(c=controlPubConId))

    signalHandlerPr = threading.Thread ( target = SignalHandler, args = (controlPubConId, controlSubConId, whiteList, comConId, requestFwConId, requestConId, logQueue, context) )
    signalHandlerPr.start()

    requestPullerPr = Process ( target = requestPuller, args = (requestFwConId, logQueue) )
    requestPullerPr.start()


    def sendSignal(socket, signal, ports, prio = None):
        logging.info("=== sendSignal : {s}, {p}".format(s=signal, p=ports))
        sendMessage = [__version__,  signal]
        targets = []
        if type(ports) == list:
            for port in ports:
                targets.append(["zitpcx19282:{p}".format(p=port), prio])
        else:
<<<<<<< HEAD
            targets.append(["zitpcx19282:{p}".format(p=ports), prio])
        targets = cPickle.dumps(targets)
=======
            targets.append(["zitpcx19282:" + ports, prio])
        targets = json.dumps(targets)
>>>>>>> df98f809
        sendMessage.append(targets)
        socket.send_multipart(sendMessage)
        receivedMessage = socket.recv()
        logging.info("=== Responce : {m}".format(m=receivedMessage))

    def sendRequest(socket, socketId):
        sendMessage = ["NEXT", socketId]
        logging.info("=== sendRequest: {m}".format(m=sendMessage))
        socket.send_multipart(sendMessage)
        logging.info("=== request sent: {m}".format(m=sendMessage))


    comSocket       = context.socket(zmq.REQ)
    comSocket.connect(comConId)
    logging.info("=== comSocket connected to {id}".format(id=comConId))

    requestSocket   = context.socket(zmq.PUSH)
    requestSocket.connect(requestConId)
    logging.info("=== requestSocket connected to {id}", format(id=requestConId))

    requestFwSocket = context.socket(zmq.REQ)
    requestFwSocket.connect(requestFwConId)
    logging.info("=== requestFwSocket connected to {id}".format(id=requestFwConId))

    time.sleep(1)

    sendSignal(comSocket, "START_STREAM", "6003", 1)

    sendSignal(comSocket, "START_STREAM", "6004", 0)

    sendSignal(comSocket, "STOP_STREAM", "6003")

    sendRequest(requestSocket, "zitpcx19282:6006")

    sendSignal(comSocket, "START_QUERY_NEXT", ["6005", "6006"], 2)

    sendRequest(requestSocket, "zitpcx19282:6005")
    sendRequest(requestSocket, "zitpcx19282:6005")
    sendRequest(requestSocket, "zitpcx19282:6006")

    time.sleep(0.5)


    sendRequest(requestSocket, "zitpcx19282:6005")
    sendSignal(comSocket, "STOP_QUERY_NEXT", "6005", 2)

    time.sleep(1)


    controlPubSocket.send_multipart(["control", "EXIT"])
    logging.debug("=== EXIT")

    signalHandlerPr.join()
    requestPullerPr.terminate()

    controlPubSocket.close(0)

    comSocket.close(0)
    requestSocket.close(0)
    requestFwSocket.close(0)

    context.destroy()

    logQueue.put_nowait(None)
    logQueueListener.stop()

<|MERGE_RESOLUTION|>--- conflicted
+++ resolved
@@ -205,29 +205,16 @@
                                 openRequests.append(tmp)
 
                         if openRequests:
-<<<<<<< HEAD
-                            self.requestFwSocket.send(cPickle.dumps(openRequests))
+                            self.requestFwSocket.send(json.dumps(openRequests))
                             self.log.debug("Answered to request: {r}".format(r=openRequests))
                             self.log.debug("openRequVari: {r}".format(r=self.openRequVari))
                             self.log.debug("allowedQueries: {r}".format(r=self.allowedQueries))
                         else:
                             openRequests = ["None"]
-                            self.requestFwSocket.send(cPickle.dumps(openRequests))
+                            self.requestFwSocket.send(json.dumps(openRequests))
                             self.log.debug("Answered to request: {r}".format(r=openRequests))
                             self.log.debug("openRequVari: {r}".format(r=self.openRequVari))
                             self.log.debug("allowedQueries: {r}".format(r=self.allowedQueries))
-=======
-                            self.requestFwSocket.send(json.dumps(openRequests))
-                            self.log.debug("Answered to request: " + str(openRequests))
-                            self.log.debug("openRequVari: " + str(self.openRequVari))
-                            self.log.debug("allowedQueries: " + str(self.allowedQueries))
-                        else:
-                            openRequests = ["None"]
-                            self.requestFwSocket.send(json.dumps(openRequests))
-                            self.log.debug("Answered to request: " + str(openRequests))
-                            self.log.debug("openRequVari: " + str(self.openRequVari))
-                            self.log.debug("allowedQueries: " + str(self.allowedQueries))
->>>>>>> df98f809
 
                 except:
                     self.log.error("Failed to receive/answer new signal requests.", exc_info=True)
@@ -647,13 +634,8 @@
             try:
                 self.requestFwSocket.send_multipart(["GET_REQUESTS"])
                 self.log.info("[getRequests] send")
-<<<<<<< HEAD
-                requests = cPickle.loads(self.requestFwSocket.recv())
+                requests = json.loads(self.requestFwSocket.recv())
                 self.log.info("[getRequests] Requests: {r}".format(r=requests))
-=======
-                requests = json.loads(self.requestFwSocket.recv())
-                self.log.info("[getRequests] Requests: " + str(requests))
->>>>>>> df98f809
                 time.sleep(0.25)
             except Exception as e:
                 self.log.error(str(e), exc_info=True)
@@ -737,13 +719,8 @@
             for port in ports:
                 targets.append(["zitpcx19282:{p}".format(p=port), prio])
         else:
-<<<<<<< HEAD
             targets.append(["zitpcx19282:{p}".format(p=ports), prio])
-        targets = cPickle.dumps(targets)
-=======
-            targets.append(["zitpcx19282:" + ports, prio])
         targets = json.dumps(targets)
->>>>>>> df98f809
         sendMessage.append(targets)
         socket.send_multipart(sendMessage)
         receivedMessage = socket.recv()
