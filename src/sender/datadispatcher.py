# Copyright (C) 2015  DESY, Manuela Kuhn, Notkestr. 85, D-22607 Hamburg
#
# HiDRA is a generic tool set for high performance data multiplexing with
# different qualities of service and based on Python and ZeroMQ.
#
# This software is free: you can redistribute it and/or modify
# it under the terms of the GNU General Public License as published by
# the Free Software Foundation, either version 2 of the License, or
# (at your option) any later version.

# This software is distributed in the hope that it will be useful,
# but WITHOUT ANY WARRANTY; without even the implied warranty of
# MERCHANTABILITY or FITNESS FOR A PARTICULAR PURPOSE.  See the
# GNU General Public License for more details.

# You should have received a copy of the GNU General Public License
# along with this software.  If not, see <http://www.gnu.org/licenses/>.
#
# Authors:
#     Manuela Kuhn <manuela.kuhn@desy.de>
#

"""
This module implements the data dispatcher.
"""

# pylint: disable=broad-except

from __future__ import absolute_import
from __future__ import print_function
from __future__ import unicode_literals

import json
import os
import signal
import threading
import time
import zmq

from base_class import Base
import hidra.utils as utils
from hidra import __version__

__author__ = 'Manuela Kuhn <manuela.kuhn@desy.de>'


class DataHandler(Base, threading.Thread):
    """
    Reads the data using the configured module type and send it to the targets.
    """
    def __init__(self,
                 dispatcher_id,
                 endpoints,
                 fixed_stream_addr,
                 config,
                 log_queue,
                 context):

        super(DataHandler, self).__init__()

        self.dispatcher_id = dispatcher_id
        self.endpoints = endpoints
        self.context = context
        self.fixed_stream_addr = fixed_stream_addr
        self.config_all = config
        self.config = self.config_all["general"]
        self.config_df = self.config_all["datafetcher"]
        self.log_queue = log_queue
        self.lock = threading.Lock()

        self.log = None
        self.datafetcher = None
        self.keep_running = True
        self.open_connections = None
        self.control_signal = None

        self.poller = None
        self.control_socket = None
        self.router_socket = None
        log_name = "DataDispatcher-{}".format(self.dispatcher_id)
        self.log = utils.get_logger(log_name, self.log_queue)
        self.stopped = False

        threading.Thread.__init__(self)

        self._setup()

    def _setup(self):
        """Initializes parameters and creates sockets.
        """

        log_name = "DataHandler-{}".format(self.dispatcher_id)
        self.log = utils.get_logger(log_name, self.log_queue)

        # dict with information of all open sockets to which a data stream is
        # opened (host, port,...)
        self.open_connections = dict()

        self.log.info("Loading data fetcher: %s", self.config_df["type"])
        datafetcher_m = __import__(self.config_df["type"])

        self.datafetcher = datafetcher_m.DataFetcher(self.config_all,
                                                     self.log_queue,
                                                     self.dispatcher_id,
                                                     self.context,
                                                     self.lock)

        try:
            self.create_sockets()
        except Exception:
            self.log.error("Cannot create sockets", ext_info=True)
            self.stop()

    def create_sockets(self):
        """Create ZMQ sockets.
        """

        # socket for control signals
        self.control_socket = self.start_socket(
            name="control_socket",
            sock_type=zmq.SUB,
            sock_con="connect",
            endpoint=self.endpoints.control_sub_con
        )

        self.control_socket.setsockopt_string(zmq.SUBSCRIBE, "control")
        self.control_socket.setsockopt_string(zmq.SUBSCRIBE, "signal")

        # socket to get new workloads from
        self.router_socket = self.start_socket(
            name="router_socket",
            sock_type=zmq.PULL,
            sock_con="connect",
            endpoint=self.endpoints.router_con
        )

        self.poller = zmq.Poller()
        self.poller.register(self.control_socket, zmq.POLLIN)
        self.poller.register(self.router_socket, zmq.POLLIN)

    def set_control_signal(self, message):
        """Sets control signal attribute.

        Args:
            message: The value to set the attribute to.
        """

        self.lock.acquire()
        try:
            self.control_signal = message
            self.datafetcher.control_signal = message
        finally:
            self.lock.release()

    def run(self):
        """Reacting on jobs
        """

        fixed_stream_addr = [self.fixed_stream_addr, 0, "data"]
        self.stopped = False

        while self.keep_running:
            self.log.debug("Waiting for new job")
            try:
                socks = dict(self.poller.poll())
            except zmq.ZMQError:
                # when stop is called without a control signal
                # -> suppress error message
                self.log.error("Error when polling", exc_info=True)
                break

            # ----------------------------------------------------------------
            # messages from TaskProvider
            # ----------------------------------------------------------------
            if (self.router_socket in socks
                    and socks[self.router_socket] == zmq.POLLIN):

                try:
                    message = self.router_socket.recv_multipart()
                    self.log.debug("New job received")
                    self.log.debug("message = %s", message)
                except Exception:
                    self.log.error("Waiting for new job...failed",
                                   exc_info=True)
                    continue

                if len(message) >= 2:

                    metadata = json.loads(message[0].decode("utf-8"))
                    targets = json.loads(message[1].decode("utf-8"))

                    if self.fixed_stream_addr:
                        targets.insert(0, fixed_stream_addr)
                        self.log.debug("Added fixed_stream_addr %s to targets "
                                       "%s", fixed_stream_addr, targets)

                    # sort the target list by the priority
                    targets = sorted(targets, key=lambda target: target[1])

                else:
                    metadata = json.loads(message[0].decode("utf-8"))

                    if (isinstance(metadata, list)
                            and metadata[0] == b"CLOSE_FILE"):

                        # workaround for error
                        # "TypeError: Frame 0 (u'CLOSE_FILE') does not support
                        # the buffer interface."
                        metadata[0] = b"CLOSE_FILE"
                        for i in range(1, len(metadata)):
                            metadata[i] = (
                                json.dumps(metadata[i]).encode("utf-8")
                            )

                        if not self.fixed_stream_addr:
                            self.log.warning("Router requested to send signal"
                                             "that file was closed, but no "
                                             "target specified")
                            continue

                        self.log.debug("Router requested to send signal that "
                                       "file was closed.")
                        metadata.append(self.dispatcher_id)

                        # socket not known
                        if self.fixed_stream_addr not in self.open_connections:
                            endpt = "tcp://{}".format(self.fixed_stream_addr)

                            # open and register socket
                            self.open_connections[self.fixed_stream_addr] = (
                                self.start_socket(
                                    name="socket",
                                    sock_type=zmq.PUSH,
                                    sock_con="connect",
                                    endpoint=endpt
                                )
                            )

                        # send data
                        sckt = self.open_connections[self.fixed_stream_addr]
                        tracker = sckt.send_multipart(metadata,
                                                      copy=False,
                                                      track=True)
                        self.log.info("Sending close file signal to '%s' with "
                                      "priority 0", fixed_stream_addr)

                        # socket not known
                        if not tracker.done:
                            self.log.info("Close file signal has not "
                                          "been sent yet, waiting...")
                            tracker.wait()
                            self.log.info("Close file signal has not "
                                          "been sent yet, waiting...done")

                        time.sleep(2)
                        self.log.debug("Continue after sleeping")
                        continue

                    elif self.fixed_stream_addr:
                        targets = [fixed_stream_addr]
                        self.log.debug("Added fixed_stream_addr to targets "
                                       "%s.", targets)

                    else:
                        targets = []

                metadata["version"] = __version__

                # get metadata and paths of the file
                try:
                    self.log.debug("Getting file paths and metadata")
                    # additional information is stored in the metadata dict
                    self.datafetcher.get_metadata(targets, metadata)

                except KeyboardInterrupt:
                    break
                except Exception:
                    self.log.error("Building of metadata dictionary failed "
                                   "for metadata: %s", metadata,
                                   exc_info=True)
                    # skip all further instructions and
                    # continue with next iteration
                    continue

                # send data
                try:
                    self.datafetcher.send_data(targets, metadata,
                                               self.open_connections)
                except Exception:
                    self.log.error("Passing new file to data stream...failed",
                                   exc_info=True)

                # finish data handling
                try:
                    self.datafetcher.finish(targets, metadata,
                                            self.open_connections)
                except Exception:
                    # datafetcher/datahandler was not stopped in the meantime
                    if self.datafetcher is not None:
                        self.log.error("Finishing file failed.", exc_info=True)

            # ----------------------------------------------------------------
            # control commands
            # ----------------------------------------------------------------
            if (self.control_socket in socks
                    and socks[self.control_socket] == zmq.POLLIN):

                try:
                    message = self.control_socket.recv_multipart()
                    self.log.debug("Control signal received")
                    self.log.debug("message = %s", message)
                except Exception:
                    self.log.error("Reiceiving control signal...failed",
                                   exc_info=True)
                    continue

                # remove subsription topic
                del message[0]

                if message[0] == b"EXIT":
                    self.log.debug("Received EXIT signal")
                    self.react_to_exit_signal()
                    break

                elif message[0] == b"CLOSE_SOCKETS":
                    self.react_to_close_sockets_signal(message)
                    continue

                elif message[0] == b"SLEEP":
                    self.log.debug("Router requested to wait.")
                    break_outer_loop = False

                    # if there are problems on the receiving side no data
                    # should be processed till the problem is solved
                    while True:
                        try:
                            message = self.control_socket.recv_multipart()
                        except KeyboardInterrupt:
                            self.log.error("Receiving control signal..."
                                           "failed due to KeyboardInterrupt")
                            break_outer_loop = True
                            break
                        except Exception:
                            self.log.error("Receiving control signal...failed",
                                           exc_info=True)
                            continue

                        # remove subsription topic
                        del message[0]

                        if message[0] == b"SLEEP":
                            continue

                        elif message[0] == b"WAKEUP":
                            self.log.debug("Received wakeup signal")

                            if len(message) == 2 and message[1] == "RECONNECT":

                                # Reestablish all open data connections
                                for socket_id in self.open_connections:
                                    # close the connection
                                    self.stop_socket(
                                        name="connection",
                                        socket=self.open_connections[socket_id]
                                    )

                                    # reopen it
                                    endpoint = "tcp://" + socket_id
                                    self.open_connections[socket_id] = (
                                        self.start_socket(
                                            name="connection",
                                            sock_type=zmq.PUSH,
                                            sock_con="connect",
                                            endpoint=endpoint,
                                            message="Restart"
                                        )
                                    )

                            # Wake up from sleeping
                            break

                        elif message[0] == b"EXIT":
                            self.log.debug("Received exit signal while "
                                           "sleeping.")
                            self.react_to_exit_signal()
                            break_outer_loop = True
                            break

                        elif message[0] == b"CLOSE_SOCKETS":
                            self.react_to_close_sockets_signal(message)
                            continue

                        else:
                            self.log.error("Unhandled control signal received:"
                                           " %s", message)

                    # the exit signal should become effective
                    if break_outer_loop:
                        break
                    else:
                        continue

                elif message[0] == b"WAKEUP":
                    self.log.debug("Received wakeup signal without sleeping. "
                                   "Do nothing.")
                    continue

                else:
                    self.log.error("Unhandled control signal received: %s",
                                   message)

        self.stopped = True

    def react_to_exit_signal(self):
        """Reaction to exit signal from control socket.
        """
        self.log.debug("Router requested to shutdown.")
        self.keep_running = False

    def react_to_close_sockets_signal(self, message):
        """Closing socket specified.

        Args:
            message: JSON decoded message of the form:
                     <socket id>, <prio>, <suffix>
        """

        targets = json.loads(message[1].decode("utf-8"))
        try:
            for socket_id, _, _ in targets:
                if socket_id in self.open_connections:
                    self.stop_socket(name="socket{}".format(socket_id),
                                     socket=self.open_connections[socket_id])
                    del self.open_connections[socket_id]
        except Exception:
            self.log.error("Request for closing sockets of wrong format",
                           exc_info=True)

    def stop(self):
        """Stopping, closing sockets and clean up.
        """

        self.keep_running = False

        i = 0
        while not self.stopped:
            # if the socket is closed to early the thread will hang.
<<<<<<< HEAD
            self.log.debug("Waiting for run loop to stop")
            time.sleep(1)
=======
            self.log.debug("Waiting for run loop to stop (iter %s)", i)
            time.sleep(0.1)
            i += 1
>>>>>>> d04cee77

        self.stop_socket(name="router_socket")
        self.stop_socket(name="control_socket")

        if self.datafetcher is not None:
            self.datafetcher.stop()
            self.datafetcher = None

        for connection in self.open_connections:
            self.stop_socket(
                name=connection,
                socket=self.open_connections[connection]
            )
        self.open_connections = {}

        # context is destroyed in outer process.

    def __exit__(self, exception_type, exception_value, traceback):
        self.stop()

    def __del__(self):
        self.stop()


class DataDispatcher(Base):
    """ Starts a data handling thread while listening to control signals.
    """

    def __init__(self,
                 dispatcher_id,
                 endpoints,
                 fixed_stream_addr,
                 config,
                 log_queue):

        super(DataDispatcher, self).__init__()

        self.dispatcher_id = dispatcher_id
        self.endpoints = endpoints
        self.fixed_stream_addr = fixed_stream_addr
        self.config = config
        self.log_queue = log_queue

        self.poller = None
        self.control_socket = None
        self.context = None
        self.datahandler = None
        self.continue_run = None
        self.stopped = False

        self._setup()

        try:
            self.run()
        except zmq.ZMQError:
            pass
        except KeyboardInterrupt:
            pass
        except Exception:
            self.log.error("Stopping DataDispatcher-%s due to unknown "
                           "error condition.", self.dispatcher_id,
                           exc_info=True)
        finally:
            self.stop()

    def _setup(self):
        """Initializes parameters and creates sockets.
        """

        log_name = "DataDispatcher-{}".format(self.dispatcher_id)
        self.log = utils.get_logger(log_name, self.log_queue)

        signal.signal(signal.SIGTERM, self.signal_term_handler)

        self.log.debug("DataDispatcher-%s started (PID %s).",
                       self.dispatcher_id, os.getpid())

        formated_config = str(json.dumps(self.config,
                                         sort_keys=True,
                                         indent=4))
        self.log.info("Configuration for data dispatcher: %s",
                      formated_config)

        self.context = zmq.Context()
        if ("context" in self.config
                and not self.config["context"]):
            self.config["context"] = self.context

        self.continue_run = True

        try:
            self.create_sockets()
        except Exception:
            self.log.error("Cannot create sockets", ext_info=True)
            self.stop()

        self.datahandler = DataHandler(self.dispatcher_id,
                                       self.endpoints,
                                       self.fixed_stream_addr,
                                       self.config,
                                       self.log_queue,
                                       self.context)

        self.datahandler.start()

    def create_sockets(self):
        """Create ZMQ sockets.
        """

        # socket for control signals
        self.control_socket = self.start_socket(
            name="control_socket",
            sock_type=zmq.SUB,
            sock_con="connect",
            endpoint=self.endpoints.control_sub_con
        )

        self.control_socket.setsockopt_string(zmq.SUBSCRIBE, "control")
        self.control_socket.setsockopt_string(zmq.SUBSCRIBE, "signal")

        self.poller = zmq.Poller()
        self.poller.register(self.control_socket, zmq.POLLIN)

    def run(self):
        """React on control signals and inform DataHandler thread.
        """

        while self.continue_run:
            socks = dict(self.poller.poll())

            # ----------------------------------------------------------------
            # control commands
            # ----------------------------------------------------------------
            if (self.control_socket in socks
                    and socks[self.control_socket] == zmq.POLLIN):

                try:
                    message = self.control_socket.recv_multipart()
                    self.log.debug("Control signal received")
                    self.log.debug("message = %s", message)
                except Exception:
                    self.log.error("Reiceiving control signal...failed.",
                                   exc_info=True)
                    continue

                # remove subsription topic
                del message[0]

                self.log.debug("Setting control signal for data handler.")
                self.datahandler.set_control_signal(message)

                if message[0] == b"EXIT":
                    self.log.debug("Received EXIT signal")
                    self.log.debug("Router requested to shutdown.")
                    break

                elif message[0] in [b"CLOSE_SOCKETS", b"SLEEP", b"WAKEUP"]:
                    self.log.debug("Received %s signal. Do nothing.",
                                   message[0])
                    continue

                else:
                    self.log.error("Unhandled control signal received: %s",
                                   message)
        self.stopped = True

    def stop(self):
        """Stopping, closing sockets and clean up.
        """

        self.continue_run = False

        # to prevent the message two be logged multiple times
        if self.continue_run:
            self.log.debug("Closing sockets.")

        if not self.stopped:
            # if the socket is closed to early the thread will hang.
            self.log.debug("Waiting for run loop to stop")
            time.sleep(1)

        self.stop_socket(name="control_socket")

        if self.datahandler is not None:
            self.datahandler.stop()
            self.log.debug("Waiting for datahandler to join.")
            self.datahandler.join()
            self.log.debug("Datahandler joined.")
            self.datahandler = None

        if self.context is not None:
            self.log.info("Destroying context")
            self.context.destroy(0)
            self.context = None

    # pylint: disable=unused-argument
    def signal_term_handler(self, signal_to_react, frame):
        """React on external SIGTERM signal.
        """

        self.log.debug('got SIGTERM')
        self.stop()

    def __exit__(self, exception_type, exception_value, traceback):
        self.stop()

    def __del__(self):
        self.stop()<|MERGE_RESOLUTION|>--- conflicted
+++ resolved
@@ -445,14 +445,9 @@
         i = 0
         while not self.stopped:
             # if the socket is closed to early the thread will hang.
-<<<<<<< HEAD
-            self.log.debug("Waiting for run loop to stop")
-            time.sleep(1)
-=======
             self.log.debug("Waiting for run loop to stop (iter %s)", i)
             time.sleep(0.1)
             i += 1
->>>>>>> d04cee77
 
         self.stop_socket(name="router_socket")
         self.stop_socket(name="control_socket")
