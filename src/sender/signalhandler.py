# Copyright (C) 2015  DESY, Manuela Kuhn, Notkestr. 85, D-22607 Hamburg
#
# HiDRA is a generic tool set for high performance data multiplexing with
# different qualities of service and based on Python and ZeroMQ.
#
# This software is free: you can redistribute it and/or modify
# it under the terms of the GNU General Public License as published by
# the Free Software Foundation, either version 2 of the License, or
# (at your option) any later version.

# This software is distributed in the hope that it will be useful,
# but WITHOUT ANY WARRANTY; without even the implied warranty of
# MERCHANTABILITY or FITNESS FOR A PARTICULAR PURPOSE.  See the
# GNU General Public License for more details.

# You should have received a copy of the GNU General Public License
# along with this software.  If not, see <http://www.gnu.org/licenses/>.
#
# Authors:
#     Manuela Kuhn <manuela.kuhn@desy.de>
#

"""
This module implements the signal handler class.
"""

from __future__ import absolute_import
from __future__ import print_function
from __future__ import unicode_literals

from collections import namedtuple
import copy
import datetime
import json
import os
import re
import zmq
import zmq.devices

from base_class import Base

from hidra import convert_suffix_list_to_regex, __version__
import hidra.utils as utils

__author__ = 'Manuela Kuhn <manuela.kuhn@desy.de>'


# SignalhandlerSockets = namedtuple(
#    "SignalhandlerSockets", [
#        "control_pub",
#        "control_sub",
#        "request_fw",
#        "request",
#        "com"
#    ]
# )


UnpackedMessage = namedtuple(
    "UnpackedMessage", [
        "check_successful",
        "response",
        "appid",
        "signal",
        "targets"
    ]
)


TargetProperties = namedtuple(
    "TargetProperties", [
        "targets",
        "appid",
        "time_registered"
    ]
)


class SignalHandler(Base):
    """React to signals from outside.
    """

    def __init__(self,
                 config,
                 endpoints,
                 whitelist,
                 ldapuri,
                 log_queue,
                 context=None):

        super(SignalHandler, self).__init__()

        self.config = config
        self.endpoints = endpoints

        self.log = None

        self.vari_requests = []
        self.registered_streams = []
        self.registered_queries = []
        # to rotate through the open permanent requests
        self.perm_requests = []

        self.whitelist = None
        self.open_connections = []

        self.context = None
        self.ext_context = None
        self.socket = None
        self.poller = None

        self.control_pub_socket = None
        self.control_sub_socket = None
        self.com_socket = None
        self.request_fw_socket = None
        self.request_socket = None

        self.setup(log_queue, context, whitelist, ldapuri)

        self.exec_run()

    def setup(self, log_queue, context, whitelist, ldapuri):
        """Initializes parameters and creates sockets.

        Args:
            log_queue: Logging queue used to synchronize log messages.
            context: ZMQ context to create the socket on.
            whitelist: List of hosts allowed to connect.
            ldapuri: Ldap node and port needed to check whitelist.
        """

        # Send all logs to the main process
        self.log = utils.get_logger("SignalHandler", log_queue)
        self.log.debug("SignalHandler started (PID %s).", os.getpid())

        self.whitelist = utils.extend_whitelist(whitelist, ldapuri, self.log)

        # remember if the context was created outside this class or not
        if context:
            self.context = context
            self.ext_context = True
        else:
            self.log.info("Registering ZMQ context")
            self.context = zmq.Context()
            self.ext_context = False

        self.setup_stats_collection()

        try:
            self.create_sockets()
        except Exception:
            self.log.error("Cannot create sockets", exc_info=True)
            self.stop()
            raise

    def stats_config(self):
        """Extend the stats_config function of the Base class
        """
        conf = super(SignalHandler, self).stats_config()
        conf["com_socket"] = ["general", "com_port"]
        conf["request_socket"] = ["general", "request_port"]

        return conf

    def create_sockets(self):
        """Create ZMQ sockets.
        """

        # socket to send control signals to
        self.control_pub_socket = self.start_socket(
            name="control_pub_socket",
            sock_type=zmq.PUB,
            sock_con="connect",
            endpoint=self.endpoints.control_pub_con
        )

        # socket to get control signals from
        self.control_sub_socket = self.start_socket(
            name="control_sub_socket",
            sock_type=zmq.SUB,
            sock_con="connect",
            endpoint=self.endpoints.control_sub_con
        )

        self.control_sub_socket.setsockopt_string(zmq.SUBSCRIBE, u"control")

        # just anther name for the same socket to be able to use the base
        # class check_control_socket method
        self.control_socket = self.control_sub_socket

        # socket to forward requests
        self.request_fw_socket = self.start_socket(
            name="request_fw_socket",
            sock_type=zmq.REP,
            sock_con="bind",
            endpoint=self.endpoints.request_fw_bind
        )

        if self.whitelist != []:
            # create zmq socket for signal communication with receiver
            self.com_socket = self.start_socket(
                name="com_socket",
                sock_type=zmq.REP,
                sock_con="bind",
                endpoint=self.endpoints.com_bind,
                #TODO this is a hack
                random_port=(self.endpoints.com_bind.split() == 2)
            )

            # create socket to receive requests
            self.request_socket = self.start_socket(
                name="request_socket",
                sock_type=zmq.PULL,
                sock_con="bind",
                endpoint=self.endpoints.request_bind,
                #TODO this is a hack
                random_port=(self.endpoints.com_bind.split() == 2)
            )
        else:
            self.log.info("Socket com_socket and request_socket not started "
                          "since there is no host allowed to connect")

        # Poller to distinguish between start/stop signals and queries for the
        # next set of signals
        self.poller = zmq.Poller()
        self.poller.register(self.control_sub_socket, zmq.POLLIN)
        self.poller.register(self.request_fw_socket, zmq.POLLIN)
        if self.whitelist != []:
            self.poller.register(self.com_socket, zmq.POLLIN)
            self.poller.register(self.request_socket, zmq.POLLIN)

    def exec_run(self):
        """Calling run method and react to exceptions.
        """

        try:
            self.run()
        except zmq.ZMQError:
            self.log.error("Stopping signalHandler due to ZMQError.",
                           exc_info=True)
        except KeyboardInterrupt:
            pass
        except Exception:
            self.log.error("Stopping SignalHandler due to unknown error "
                           "condition.", exc_info=True)
        finally:
            self.stop()

    def run(self):
        """React to incoming signals.

        Possible incomming signals:
        com_socket
            (start/stop command from external)
            START_STREAM: Add request for all incoming data packets
                          (no  further requests needed)
            STOP_STREAM: Remove assignment for all incoming data packets
            START_STREAM_METADATA: Add request for metadata only of all
                                   incoming data packets
                                   (no  further requests needed)
            STOP_STREAM_METADATA: Remove assignment for metadata of all
                                  incoming data packets
            START_QUERY_NEXT: Enable requests for individual data packets
            STOP_QUERY_NEXT: Disable requests for individual data packets
            START_QUERY_NEXT_METADATA: Enable requests for metadata of
                                       individual data packets
            STOP_QUERY_NEXT_METADATA: Disable requests for metadata of
                                      individual data packets

        request_socket
            (requests from external)
            NEXT: Request for the next incoming data packet
            CANCEL: Cancel the previous request

        request_fw_socket
            (internal forwarding of requests which came fromexternal)
            GET_REQUESTS: TaskProvider asks to get the next set of open
                          requests

        control_sub_socket
            (internal control messages)
            SLEEP: receiver is currently not available
                   -> this does not affect this class
            WAKEUP: receiver is back online
                    -> this does not affect this class
            EXIT: shutdown everything
        """

        # run loop, and wait for incoming messages
        self.log.debug("Waiting for new signals or requests.")
        while True:
            socks = dict(self.poller.poll())

            # ----------------------------------------------------------------
            # incoming request from TaskProvider
            # ----------------------------------------------------------------
            if (self.request_fw_socket in socks
                    and socks[self.request_fw_socket] == zmq.POLLIN):

                in_message = None
                try:
                    in_message = self.request_fw_socket.recv_multipart()
                    if in_message[0] == b"GET_REQUESTS":
                        self.log.debug("New request for signals received.")
                        filename = json.loads(in_message[1].decode("utf-8"))
                        open_requests = []

                        for i, trgt_prop in enumerate(self.registered_streams):
                            request_set = trgt_prop.targets

                            if request_set:
                                # [<host:port>, <prio>, <suffix_list>,
                                #  <metadata|data>]
                                socket_id, prio, pattern, send_type = (
                                    request_set[self.perm_requests[i]])

                                # Check if filename matches requested
                                # regex
                                if pattern.match(filename) is not None:
                                    # do not send pattern
                                    open_requests.append([socket_id,
                                                          prio,
                                                          send_type])

                                    # distribute in round-robin order
                                    self.perm_requests[i] = (
                                        (self.perm_requests[i] + 1)
                                        % len(request_set)
                                    )

                        for request_set in self.vari_requests:
                            # Check if filename suffix matches requested suffix
                            if (request_set
                                    and (request_set[0][2].match(filename)
                                         is not None)):
                                socket_id, prio, pattern, send_type = (
                                    request_set.pop(0))
                                # do not send pattern
                                open_requests.append([socket_id,
                                                      prio,
                                                      send_type])

                        if open_requests:
                            self.request_fw_socket.send_string(
                                json.dumps(open_requests))
                        else:
                            open_requests = ["None"]
                            self.request_fw_socket.send_string(
                                json.dumps(open_requests)
                            )

                        self.log.debug("Answered to request: %s",
                                       open_requests)
                        self.log.debug("vari_requests: %s",
                                       self.vari_requests)
                        self.log.debug("registered_queries: %s",
                                       self.registered_queries)

                    else:
                        self.log.debug("in_message=%s", in_message)
                        self.log.error("Failed to receive/answer new signal "
                                       "requests: incoming message not "
                                       "supported")

                except Exception:
                    self.log.debug("in_message=%s", in_message)
                    self.log.error("Failed to receive/answer new signal "
                                   "requests", exc_info=True)

            # ----------------------------------------------------------------
            # start/stop command from external
            # ----------------------------------------------------------------
            if (self.com_socket in socks
                    and socks[self.com_socket] == zmq.POLLIN):

                in_message = self.com_socket.recv_multipart()
                self.log.debug("Received signal: %s", in_message)

                unpacked_message = self.check_signal(in_message)

                if unpacked_message.check_successful:
                    self.react_to_signal(unpacked_message)
                else:
                    self.send_response(unpacked_message.response)

            # ----------------------------------------------------------------
            # request from external
            # ----------------------------------------------------------------
            if (self.request_socket in socks
                    and socks[self.request_socket] == zmq.POLLIN):

                in_message = self.request_socket.recv_multipart()
                self.log.debug("Received request: %s", in_message)

                if in_message[0] == b"NEXT":
                    socket_id = utils.convert_socket_to_fqdn(
                        in_message[1].decode("utf-8"), self.log
                    )

                    # determine if the socket id is contained in the
                    # TargetProperties
                    # -> True is so, False otherwise (each TargetProperty
                    #    checked independently
                    res = [[i[0] == socket_id for i in query_set.targets]
                           for query_set in self.registered_queries]

                    # determine the registered queries where the socket id is
                    # contained
                    possible_queries = [
                        # (time, target set index, target index)
                        (self.registered_queries[i].time_registered, i, j)
                        for i, tset in enumerate(res)
                        for j, trgt in enumerate(tset)
                        if trgt
                    ]

                    # only add the request to the newest one
                    # (others might be left overs)

                    # identify which one is the newest
                    try:
                        idx_newest = possible_queries.index(
                            max(possible_queries)
                        )
                    except ValueError:
                        # target not found in possible_queries
                        self.log.debug("No registration found for query")
                        continue

                    newest = possible_queries[idx_newest]

                    # Add request
                    self.vari_requests[newest[1]].append(
                        self.registered_queries[newest[1]].targets[newest[2]]
                    )
                    self.log.info(
                        "Add to open requests: %s",
                        self.registered_queries[newest[1]].targets[newest[2]]
                    )

                    # avoid duplicates -> remove old registered queries
                    # this cannot be done when the START signal arrives
                    # because putting it in there would e.g. break in the
                    # following case:
                    # - app1 connects and gets data normally
                    # - app2 (duplicate of app1, i.e. same host + port to
                    #   receive data on) tries to connect but fails when
                    #   establishing the sockets
                    # -> putting the cleanup in the start would break app1 once
                    #    app2 is started
                    if len(possible_queries) > 1:

                        # only the left overs
                        del possible_queries[idx_newest]

                        # get the indexes to remove first and then remove them
                        # in backwards order to prevent  index shifting
                        # e.g. list(a, b, c), remove index 1 and 2
                        # -> remove index 1 -> list(a, c)
                        #    remove index 2 -> error
                        idxs_to_remove = [query[1] for query in possible_queries]
                        idxs_to_remove.sort(reverse=True)
                        self.log.debug("idxs_to_remove=%s", idxs_to_remove)

                        # left overs found
<<<<<<< HEAD
                        for query in possible_queries:
                            self.log.debug("Remove leftover/dublicate "
                                           "registered query %s",
                                           self.registered_queries[query[1]])
                            del self.vari_requests[query[1]]
                            del self.registered_queries[query[1]]
=======
                        for i in idxs_to_remove:
                            try:
                                self.log.debug(
                                    "Remove leftover/dublicate registered query %s ",
                                    self.registered_queries[i]
                                )
                                del self.vari_requests[i]
                                del self.registered_queries[i]
                            except Exception:
                                self.log.debug("i=%s", i)
                                self.log.debug("registered_queries=%s", self.registered_queries)
                                self.log.error(
                                    "Could not remove leftover/dubplicate query",
                                    exc_info=True
                                )
                                raise
>>>>>>> 81c579b9

                elif in_message[0] == b"CANCEL":
                    socket_id = utils.convert_socket_to_fqdn(
                        in_message[1].decode("utf-8"), self.log
                    )

#                    self.vari_requests.remove(newest[1])

                    # socket_conf is of the form
                    # [<host>:<port>, <prio>, <regex>, data|metadata]
                    self.vari_requests = [
                        [
                            socket_conf
                            for socket_conf in request_set
                            if socket_id != socket_conf[0]
                        ]
                        for request_set in self.vari_requests
                    ]

                    self.log.info("Remove all occurences from %s from "
                                  "variable request list.", socket_id)
                else:
                    self.log.info("Request not supported.")

            # ----------------------------------------------------------------
            # control commands from internal
            # ----------------------------------------------------------------
            if (self.control_sub_socket in socks
                    and socks[self.control_sub_socket] == zmq.POLLIN):

                # the exit signal should become effective
                if self.check_control_signal():
                    break

    def _react_to_sleep_signal(self, message):
        """Overwrite the base class reaction method to sleep signal.
        """

        # Do not react on sleep signals.
        pass

    def check_signal(self, in_message):
        """Unpack and check incoming message.

        Args:
            in_message: Message to unpack.

        Return:
            A tuple containing:
                - Entry if the check failed:
                    - False if the everything was OK.
                    - A response message if the test failed. Options:
                        - VERSION_CONFLICT
                        - NO_VALID_SIGNAL
                        - NO_VALID_HOST
                - The signal contained in the message.
                - The targets extracted from the message.
        """

        if len(in_message) != 4:
            self.log.warning("Received signal is of the wrong format")
            self.log.debug("Received signal is too short or too long: %s",
                           in_message)
            return UnpackedMessage(
                check_successful=False,
                response=[b"NO_VALID_SIGNAL"],
                appid=None,
                signal=None,
                targets=None
            )

        try:
            version, appid, signal, targets = (
                in_message[0].decode("utf-8"),
                in_message[1].decode("utf-8"),
                in_message[2],
                in_message[3].decode("utf-8")
            )
            targets = json.loads(targets)

            targets = utils.convert_socket_to_fqdn(targets, self.log)

            host = [t[0].split(":")[0] for t in targets]
            self.log.debug("host %s", host)
        except Exception:
            self.log.debug("No valid signal received", exc_info=True)
            return UnpackedMessage(
                check_successful=False,
                response=[b"NO_VALID_SIGNAL"],
                appid=None,
                signal=None,
                targets=None
            )

        if version:
            if utils.check_version(version, self.log):
                self.log.info("Versions are compatible")
            else:
                self.log.warning("Versions are not compatible")
                return UnpackedMessage(
                    check_successful=False,
                    response=[b"VERSION_CONFLICT", __version__],
                    appid=None,
                    signal=None,
                    targets=None
                )

        if signal and host:
            # Checking signal sending host
            self.log.debug("Check if host to send data to are in whitelist...")
            if utils.check_host(host, self.whitelist, self.log):
                self.log.info("Hosts are allowed to connect.")
                self.log.debug("hosts: %s", host)
            else:
                self.log.warning("One of the hosts is not allowed to connect.")
                self.log.debug("hosts: %s", host)
                self.log.debug("whitelist: %s", self.whitelist)
                return UnpackedMessage(
                    check_successful=False,
                    response=[b"NO_VALID_HOST"],
                    appid=None,
                    signal=None,
                    targets=None
                )

        return UnpackedMessage(
            check_successful=True,
            response=None,
            appid=appid,
            signal=signal,
            targets=targets
        )

    def send_response(self, signal):
        """Send response back.
        """

        if not isinstance(signal, list):
            signal = [signal]

        self.log.debug("Send response back: %s", signal)
        self.com_socket.send_multipart(signal, zmq.NOBLOCK)

    def _start_signal(self,
                      signal,
                      send_type,
                      appid,
                      socket_ids,
                      registered_ids,
                      vari_requests,
                      perm_requests):
        """Register socket ids and updated related lists accordingly.

        Updated registered_ids, vari_requests and perm_requests in place and
        send confirmation back.

        Args:
            signal: Signal to send after finishing
            send_type: The type of data the socket ids should get.
            appid: The application ID to identify where the signal came from.
            socket_ids: Socket ids to be registered.
            registered_ids: Already registered socket ids.
            vari_requests: List of open requests (query mode).
            perm_requests: List of next node number to serve (stream mode).
        """

        socket_ids = utils.convert_socket_to_fqdn(socket_ids,
                                                  self.log)

        # Convert suffixes to regex
        # for compatibility with API versions 3.1.2 or older
        # socket_ids is of the format [[<host>, <prio>, <suffix>], ...]
        for socket_conf in socket_ids:
            self.log.debug("suffix=%s", socket_conf[2])
            socket_conf[2] = convert_suffix_list_to_regex(socket_conf[2],
                                                          suffix=True,
                                                          compile_regex=False,
                                                          log=self.log)

        targets = copy.deepcopy(
            sorted([i + [send_type] for i in socket_ids])
        )
        # compile regex
        # This cannot be done before because deepcopy does not support it
        # for python versions < 3.7, see http://bugs.python.org/issue10076
        for socket_conf in targets:
            socket_conf[2] = re.compile(socket_conf[2])

        current_time = datetime.datetime.now().isoformat()
        targetset = TargetProperties(targets=targets,
                                     appid=appid,
                                     time_registered=current_time)

        overwrite_index = None
        for i, target_properties in enumerate(registered_ids):
            if target_properties.appid != appid:
                continue

            # the registerd disjoint socket ids for each node set
            # set(<host>:<port>, <host>:<port>, ...)
            targets_flatlist = set(
                [j[0] for j in target_properties.targets]
            )

            # the disjoint socket_ids to be register
            # "set" is used to eliminated duplications
            # set(<host>:<port>, <host>:<port>, ...) created from socket_ids
            socket_ids_flatlist = set([socket_conf[0]
                                       for socket_conf in socket_ids])

            # If the socket_ids of the node set to be register are either a
            # subset or a superset of an already registered node set
            # overwrite the old one with it
            # new registration  | registered    | what to done
            # (h:p, h:p2)       |  (h:p)        |  overwrite: (h:p, h:p2)
            # (h:p              |  (h:p, h:p2)  |  overwrite: (h:p)
            # (h:p, h:p2)       |  (h:p, h:p3)  |  ?

            # Check if socket_ids is sublist of one entry of registered_ids
            # -> overwrite existing entry
            if socket_ids_flatlist.issubset(targets_flatlist):
                self.log.debug("socket_ids already contained, override")
                overwrite_index = i
            # Check if one entry of registered_ids is sublist in socket_ids
            # -> overwrite existing entry
            elif targets_flatlist.issubset(socket_ids_flatlist):
                self.log.debug("socket_ids is superset of already "
                               "contained set, override")
                overwrite_index = i
            # TODO Mixture ?
            elif not socket_ids_flatlist.isdisjoint(targets_flatlist):
                self.log.error("socket_ids is neither a subset nor "
                               "superset of already contained set")
                self.log.debug("Currently: no idea what to do with this.")
                self.log.debug("socket_ids=%s", socket_ids_flatlist)
                self.log.debug("registered_socketids=%s", targets_flatlist)

        if overwrite_index is None:
            registered_ids.append(targetset)

            if perm_requests is not None:
                perm_requests.append(0)

            if vari_requests is not None:
                vari_requests.append([])

        else:
            # overriding is necessary because the new request may contain
            # different parameters like monitored file suffix, priority or
            # connection type also this means the old socket_id set should be
            # replaced in total and not only partially
            self.log.debug("overwrite_index=%s", overwrite_index)

            registered_ids[overwrite_index] = targetset

            if perm_requests is not None:
                perm_requests[overwrite_index] = 0

            if vari_requests is not None:
                vari_requests[overwrite_index] = []

        self.log.debug("after start handling: registered_ids=%s",
                       registered_ids)

        # send signal back to receiver
        self.send_response([signal])

    def _stop_signal(self,
                     signal,
                     appid,
                     socket_ids,
                     registered_ids,
                     vari_requests,
                     perm_requests):
        """Unregister socket ids and updated related lists accordingly.

        Updated registered_ids, vari_requests and perm_requests in place and
        send confirmation back.

        Args:
            signal: Signal to send after finishing
            appid: The application ID to identify where the signal came from.
            socket_ids: Socket ids to be deregistered.
            registered_ids: Currently registered socket ids.
            vari_requests: List of open requests (query mode).
            perm_requests: List of next node number to serve (stream mode).
        """

        socket_ids = utils.convert_socket_to_fqdn(socket_ids,
                                                  self.log)

        if appid is None:
            # check all registered ids and ignore appid
            reg_to_check = [(i, target_prop)
                            for i, target_prop in enumerate(registered_ids)]
        else:
            reg_to_check = [(i, target_prop)
                            for i, target_prop in enumerate(registered_ids)
                            if target_prop.appid == appid]

        # list of socket configurations to remove (in format how they are
        # registered:
        # [[<host>:<port>, <prio>, <regex>, <end_type>],...],
        # this is needed because socket_ids only contain partial information:
        # [[<host>:<port>, <prio>, <regex uncompiled>]]
        to_remove = [reg_id
                     for socket_conf in socket_ids
                     for sublist in reg_to_check
                     for reg_id in sublist[1].targets
                     if socket_conf[0] == reg_id[0]]
        self.log.debug("to_remove %s", to_remove)

        if not to_remove:
            self.send_response([b"NO_OPEN_CONNECTION_FOUND"])
            self.log.info("No connection to close was found for %s",
                          socket_ids)
        else:
            # send signal back to receiver
            self.send_response([signal])

            self.log.debug("registered_ids %s", registered_ids)
            self.log.debug("vari_requests %s", vari_requests)
            self.log.debug("perm_requests %s", perm_requests)
            for i, target_properties in reg_to_check:
                self.log.debug("target_properties %s", target_properties)

                targets = target_properties.targets

                for reg_id in to_remove:
                    socket_id = reg_id[0]

                    try:
                        targets.remove(reg_id)
                        self.log.debug("Deregister %s", socket_id)
                    except ValueError:
                        # reg_id is not contained in targets
                        # -> nothing to remove
                        continue

                    if not targets:
                        del registered_ids[i]

                        # remove open requests (queries)
                        if vari_requests is not None:
                            del vari_requests[i]
                        # remove open requests (streams)
                        if perm_requests is not None:
                            perm_requests.pop(i)
                    else:

                        if vari_requests is not None:
                            # vari requests is of the form
                            # [[[<host>:<port>, <prio>, <regex>, <end_type>],
                            #   ...],
                            #  ...]
                            vari_requests[i] = [
                                socket_conf
                                for socket_conf in vari_requests[i]
                                if socket_id != socket_conf[0]
                            ]

                            self.log.debug("Remove all occurences from %s "
                                           "from variable request list.",
                                           socket_id)

                        # perm_requests is a list of node numbers to feed
                        # next i.e. index of the node inside of the node
                        # set whose request will be served next
                        # -> has to be updated because number of
                        # registered nodes changed
                        n_targets = len(registered_ids[i].targets)
                        if perm_requests is not None:
                            perm_requests[i] = perm_requests[i] % n_targets

            # send signal to TaskManager
            self.control_pub_socket.send_multipart(
                [b"signal",
                 b"CLOSE_SOCKETS",
                 json.dumps(socket_ids).encode("utf-8")]
            )

        return registered_ids, vari_requests, perm_requests

    def react_to_signal(self, unpacked_message):
        """React to external signal.

        Args:
            unpacked_message: Named tuple containing all signal information,
                              e.g.
                                check_successful=...
                                response=...
                                appid=...
                                signal=...
                                targets=...
        """

        signal = unpacked_message.signal
        appid = unpacked_message.appid
        socket_ids = unpacked_message.targets
        version = __version__.encode("utf-8")

        # --------------------------------------------------------------------
        # GET_VERSION
        # --------------------------------------------------------------------
        if signal == b"GET_VERSION":
            self.log.info("Received signal: %s", signal)

            self.send_response([signal, version])
            return
        else:
            self.log.info("Received signal: %s for hosts %s",
                          signal, socket_ids)

        # --------------------------------------------------------------------
        # START_STREAM
        # --------------------------------------------------------------------
        if signal == b"START_STREAM":

            self._start_signal(
                signal=signal,
                send_type="data",
                appid=appid,
                socket_ids=socket_ids,
                registered_ids=self.registered_streams,
                vari_requests=None,
                perm_requests=self.perm_requests
            )

            return

        # --------------------------------------------------------------------
        # START_STREAM_METADATA
        # --------------------------------------------------------------------
        elif signal == b"START_STREAM_METADATA":

            if not self.config["datafetcher"]["store_data"]:
                self.log.debug("Send notification that store_data is disabled")
                self.send_response([b"STORING_DISABLED", version])
            else:
                self._start_signal(
                    signal=signal,
                    send_type="metadata",
                    appid=appid,
                    socket_ids=socket_ids,
                    registered_ids=self.registered_streams,
                    vari_requests=None,
                    perm_requests=self.perm_requests
                )

            return

        # --------------------------------------------------------------------
        # STOP_STREAM
        # STOP_STREAM_METADATA
        # --------------------------------------------------------------------
        elif signal == b"STOP_STREAM" or signal == b"STOP_STREAM_METADATA":

            ret_val = self._stop_signal(
                signal=signal,
                appid=appid,
                socket_ids=socket_ids,
                registered_ids=self.registered_streams,
                vari_requests=None,
                perm_requests=self.perm_requests
            )

            self.registered_streams, _, self.perm_requests = ret_val

            return

        # --------------------------------------------------------------------
        # START_QUERY_NEXT
        # --------------------------------------------------------------------
        elif signal == b"START_QUERY_NEXT":

            self._start_signal(
                signal=signal,
                send_type="data",
                appid=appid,
                socket_ids=socket_ids,
                registered_ids=self.registered_queries,
                vari_requests=self.vari_requests,
                perm_requests=None
            )

            return

        # --------------------------------------------------------------------
        # START_QUERY_NEXT_METADATA
        # --------------------------------------------------------------------
        elif signal == b"START_QUERY_NEXT_METADATA":

            if not self.config["datafetcher"]["store_data"]:
                self.log.debug("Send notification that store_data is disabled")
                self.send_response([b"STORING_DISABLED", version])
            else:
                self._start_signal(
                    signal=signal,
                    send_type="metadata",
                    appid=appid,
                    socket_ids=socket_ids,
                    registered_ids=self.registered_queries,
                    vari_requests=self.vari_requests,
                    perm_requests=None
                )

            return

        # --------------------------------------------------------------------
        #  STOP_QUERY_NEXT
        #  STOP_QUERY_NEXT_METADATA
        # --------------------------------------------------------------------
        elif (signal == b"STOP_QUERY_NEXT"
              or signal == b"STOP_QUERY_NEXT_METADATA"):

            ret_val = self._stop_signal(
                signal=signal,
                appid=appid,
                socket_ids=socket_ids,
                registered_ids=self.registered_queries,
                vari_requests=self.vari_requests,
                perm_requests=None
            )

            self.registered_queries, self.vari_requests, _ = ret_val

            return

        # --------------------------------------------------------------------
        # FORCE_STOP_STREAM
        # FORCE_STOP_STREAM_METADATA
        # --------------------------------------------------------------------
        elif (signal == b"FORCE_STOP_STREAM"
              or signal == b"FORCE_STOP_STREAM_METADATA"):

            ret_val = self._stop_signal(
                signal=signal,
                appid=None,
                socket_ids=socket_ids,
                registered_ids=self.registered_streams,
                vari_requests=None,
                perm_requests=self.perm_requests
            )

            self.registered_streams, _, self.perm_requests = ret_val

            return

        # --------------------------------------------------------------------
        #  FORCE_STOP_QUERY_NEXT
        #  FORCE_STOP_QUERY_NEXT_METADATA
        # --------------------------------------------------------------------
        elif (signal == b"FORCE_STOP_QUERY_NEXT"
              or signal == b"FORCE_STOP_QUERY_NEXT_METADATA"):

            ret_val = self._stop_signal(
                signal=signal,
                appid=None,
                socket_ids=socket_ids,
                registered_ids=self.registered_queries,
                vari_requests=self.vari_requests,
                perm_requests=None
            )

            self.registered_queries, self.vari_requests, _ = ret_val

            return

        else:
            self.send_response([b"NO_VALID_SIGNAL"])

    def stop(self):
        """Close sockets and clean up.
        """
        super(SignalHandler, self).stop()

        self.log.debug("Closing sockets for SignalHandler")

        self.stop_socket(name="com_socket")
        self.stop_socket(name="request_socket")
        self.stop_socket(name="request_fw_socket")
        self.stop_socket(name="control_pub_socket")
        self.stop_socket(name="control_sub_socket")

        if not self.ext_context and self.context:
            self.log.info("Destroying context")
            # don't use term her because it hangs
            self.context.destroy(0)
            self.context = None

    def __exit__(self, exception_type, exception_value, traceback):
        self.stop()

    def __del__(self):
        self.stop()<|MERGE_RESOLUTION|>--- conflicted
+++ resolved
@@ -463,14 +463,6 @@
                         self.log.debug("idxs_to_remove=%s", idxs_to_remove)
 
                         # left overs found
-<<<<<<< HEAD
-                        for query in possible_queries:
-                            self.log.debug("Remove leftover/dublicate "
-                                           "registered query %s",
-                                           self.registered_queries[query[1]])
-                            del self.vari_requests[query[1]]
-                            del self.registered_queries[query[1]]
-=======
                         for i in idxs_to_remove:
                             try:
                                 self.log.debug(
@@ -487,7 +479,6 @@
                                     exc_info=True
                                 )
                                 raise
->>>>>>> 81c579b9
 
                 elif in_message[0] == b"CANCEL":
                     socket_id = utils.convert_socket_to_fqdn(
