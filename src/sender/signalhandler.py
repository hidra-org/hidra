# Copyright (C) 2015  DESY, Manuela Kuhn, Notkestr. 85, D-22607 Hamburg
#
# HiDRA is a generic tool set for high performance data multiplexing with
# different qualities of service and based on Python and ZeroMQ.
#
# This software is free: you can redistribute it and/or modify
# it under the terms of the GNU General Public License as published by
# the Free Software Foundation, either version 2 of the License, or
# (at your option) any later version.

# This software is distributed in the hope that it will be useful,
# but WITHOUT ANY WARRANTY; without even the implied warranty of
# MERCHANTABILITY or FITNESS FOR A PARTICULAR PURPOSE.  See the
# GNU General Public License for more details.

# You should have received a copy of the GNU General Public License
# along with this software.  If not, see <http://www.gnu.org/licenses/>.
#
# Authors:
#     Manuela Kuhn <manuela.kuhn@desy.de>
#

"""
This module implements the signal handler class.
"""

from __future__ import absolute_import
from __future__ import print_function
from __future__ import unicode_literals

<<<<<<< HEAD
from collections import namedtuple
=======
import datetime
import zmq
import zmq.devices
import os
>>>>>>> dc1a38e6
import copy
import json
import os
import re
import zmq
import zmq.devices

from base_class import Base

from hidra import convert_suffix_list_to_regex, __version__
import hidra.utils as utils

__author__ = 'Manuela Kuhn <manuela.kuhn@desy.de>'


# SignalhandlerSockets = namedtuple(
#    "SignalhandlerSockets", [
#        "control_pub",
#        "control_sub",
#        "request_fw",
#        "request",
#        "com"
#    ]
# )


UnpackedMessage = namedtuple(
    "UnpackedMessage", [
        "check_successful",
        "response",
        "appid",
        "signal",
        "targets"
    ]
)


TargetProperties = namedtuple(
    "TargetProperties", [
        "targets",
        "appid",
        "time_registered"
    ]
)


class SignalHandler(Base):
    """React to signals from outside.
    """

    def __init__(self,
                 config,
                 endpoints,
                 whitelist,
                 ldapuri,
                 log_queue,
                 context=None):

        super(SignalHandler, self).__init__()

        self.config = config
        self.endpoints = endpoints

        self.log = None

        self.vari_requests = []
        self.registered_streams = []
        self.registered_queries = []
        # to rotate through the open permanent requests
        self.perm_requests = []

        self.whitelist = None
        self.open_connections = []

        self.context = None
        self.ext_context = None
        self.socket = None
        self.poller = None

        self.control_pub_socket = None
        self.control_sub_socket = None
        self.com_socket = None
        self.request_fw_socket = None
        self.request_socket = None

        self.setup(log_queue, context, whitelist, ldapuri)

        self.exec_run()

    def setup(self, log_queue, context, whitelist, ldapuri):
        """Initializes parameters and creates sockets.

        Args:
            log_queue: Logging queue used to synchronize log messages.
            context: ZMQ context to create the socket on.
            whitelist: List of hosts allowed to connect.
            ldapuri: Ldap node and port needed to check whitelist.
        """

        # Send all logs to the main process
        self.log = utils.get_logger("SignalHandler", log_queue)
        self.log.debug("SignalHandler started (PID {}).".format(os.getpid()))

        self.whitelist = utils.extend_whitelist(whitelist, ldapuri, self.log)

        # remember if the context was created outside this class or not
        if context:
            self.context = context
            self.ext_context = True
        else:
            self.log.info("Registering ZMQ context")
            self.context = zmq.Context()
            self.ext_context = False

        try:
            self.create_sockets()
        except:
            self.log.error("Cannot create sockets", exc_info=True)
            self.stop()
            raise

    def create_sockets(self):
        """Create ZMQ sockets.
        """

        # socket to send control signals to
        self.control_pub_socket = self.start_socket(
            name="control_pub_socket",
            sock_type=zmq.PUB,
            sock_con="connect",
            endpoint=self.endpoints.control_pub_con
        )

        # socket to get control signals from
        self.control_sub_socket = self.start_socket(
            name="control_sub_socket",
            sock_type=zmq.SUB,
            sock_con="connect",
            endpoint=self.endpoints.control_sub_con
        )

        self.control_sub_socket.setsockopt_string(zmq.SUBSCRIBE, u"control")

        # just anther name for the same socket to be able to use the base
        # class check_control_socket method
        self.control_socket = self.control_sub_socket

        # socket to forward requests
        self.request_fw_socket = self.start_socket(
            name="request_fw_socket",
            sock_type=zmq.REP,
            sock_con="bind",
            endpoint=self.endpoints.request_fw_bind
        )

        if self.whitelist != []:
            # create zmq socket for signal communication with receiver
            self.com_socket = self.start_socket(
                name="com_socket",
                sock_type=zmq.REP,
                sock_con="bind",
                endpoint=self.endpoints.com_bind
            )

            # create socket to receive requests
            self.request_socket = self.start_socket(
                name="request_socket",
                sock_type=zmq.PULL,
                sock_con="bind",
                endpoint=self.endpoints.request_bind
            )
        else:
            self.log.info("Socket com_socket and request_socket not started "
                          "since there is no host allowed to connect")

        # Poller to distinguish between start/stop signals and queries for the
        # next set of signals
        self.poller = zmq.Poller()
        self.poller.register(self.control_sub_socket, zmq.POLLIN)
        self.poller.register(self.request_fw_socket, zmq.POLLIN)
        if self.whitelist != []:
            self.poller.register(self.com_socket, zmq.POLLIN)
            self.poller.register(self.request_socket, zmq.POLLIN)

    def exec_run(self):
        """Calling run method and react to exceptions.
        """

        try:
            self.run()
        except zmq.ZMQError:
            self.log.error("Stopping signalHandler due to ZMQError.",
                           exc_info=True)
        except KeyboardInterrupt:
            pass
        except Exception:
            self.log.error("Stopping SignalHandler due to unknown error "
                           "condition.", exc_info=True)
        finally:
            self.stop()

    def run(self):
        """React to incoming signals.

        Possible incomming signals:
        com_socket
            (start/stop command from external)
            START_STREAM: Add request for all incoming data packets
                          (no  further requests needed)
            STOP_STREAM: Remove assignment for all incoming data packets
            START_STREAM_METADATA: Add request for metadata only of all
                                   incoming data packets
                                   (no  further requests needed)
            STOP_STREAM_METADATA: Remove assignment for metadata of all
                                  incoming data packets
            START_QUERY_NEXT: Enable requests for individual data packets
            STOP_QUERY_NEXT: Disable requests for individual data packets
            START_QUERY_NEXT_METADATA: Enable requests for metadata of
                                       individual data packets
            STOP_QUERY_NEXT_METADATA: Disable requests for metadata of
                                      individual data packets

        request_socket
            (requests from external)
            NEXT: Request for the next incoming data packet
            CANCEL: Cancel the previous request

        request_fw_socket
            (internal forwarding of requests which came fromexternal)
            GET_REQUESTS: TaskProvider asks to get the next set of open
                          requests

        control_sub_socket
            (internal control messages)
            SLEEP: receiver is currently not available
                   -> this does not affect this class
            WAKEUP: receiver is back online
                    -> this does not affect this class
            EXIT: shutdown everything
        """

        # run loop, and wait for incoming messages
        self.log.debug("Waiting for new signals or requests.")
        while True:
            socks = dict(self.poller.poll())

            # --------------------------------------------------------------------
            # incoming request from TaskProvider
            # --------------------------------------------------------------------
            if (self.request_fw_socket in socks
                    and socks[self.request_fw_socket] == zmq.POLLIN):

                in_message = None
                try:
                    in_message = self.request_fw_socket.recv_multipart()
                    if in_message[0] == b"GET_REQUESTS":
                        self.log.debug("New request for signals received.")
                        filename = json.loads(in_message[1].decode("utf-8"))
                        open_requests = []

                        for i, trgt_prop in enumerate(self.registered_streams):
                            request_set = trgt_prop.targets

                            if request_set:
                                # [<host:port>, <prio>, <suffix_list>,
                                #  <metadata|data>]
                                socket_id, prio, pattern, send_type = (
                                    request_set[self.perm_requests[i]])

                                # Check if filename matches requested
                                # regex
                                if pattern.match(filename) is not None:
                                    # do not send pattern
                                    open_requests.append([socket_id,
                                                          prio,
                                                          send_type])

                                    # distribute in round-robin order
                                    self.perm_requests[i] = (
                                        (self.perm_requests[i] + 1)
                                        % len(request_set)
                                    )

                        for request_set in self.vari_requests:
                            # Check if filename suffix matches requested suffix
                            if (request_set
                                    and (request_set[0][2].match(filename)
                                         is not None)):
                                socket_id, prio, pattern, send_type = (
                                    request_set.pop(0))
                                # do not send pattern
                                open_requests.append([socket_id,
                                                      prio,
                                                      send_type])

                        if open_requests:
                            self.request_fw_socket.send_string(
                                json.dumps(open_requests))
                            self.log.debug("Answered to request: {}"
                                           .format(open_requests))
                            self.log.debug("vari_requests: {}"
                                           .format(self.vari_requests))
                            self.log.debug("registered_queries: {}"
                                           .format(self.registered_queries))
                        else:
                            open_requests = ["None"]
                            self.request_fw_socket.send_string(
                                json.dumps(open_requests)
                            )
                            self.log.debug("Answered to request: {}"
                                           .format(open_requests))
                            self.log.debug("vari_requests: {}"
                                           .format(self.vari_requests))
                            self.log.debug("registered_queries: {}"
                                           .format(self.registered_queries))

                    else:
                        self.log.debug("in_message={}".format(in_message))
                        self.log.error("Failed to receive/answer new signal "
                                       "requests: incoming message not "
                                       "supported")

                except Exception:
                    self.log.debug("in_message={}".format(in_message))
                    self.log.error("Failed to receive/answer new signal "
                                   "requests", exc_info=True)

            # --------------------------------------------------------------------
            # start/stop command from external
            # --------------------------------------------------------------------
            if (self.com_socket in socks
                    and socks[self.com_socket] == zmq.POLLIN):

                in_message = self.com_socket.recv_multipart()
                self.log.debug("Received signal: {}".format(in_message))

                unpacked_message = self.check_signal(in_message)

                if unpacked_message.check_successful:
                    self.react_to_signal(unpacked_message)
                else:
                    self.send_response(unpacked_message.response)

            # --------------------------------------------------------------------
            # request from external
            # --------------------------------------------------------------------
            if (self.request_socket in socks
                    and socks[self.request_socket] == zmq.POLLIN):

                in_message = self.request_socket.recv_multipart()
                self.log.debug("Received request: {}".format(in_message))

                if in_message[0] == b"NEXT":
                    incoming_socket_id = utils.convert_socket_to_fqdn(
                        in_message[1].decode("utf-8"), self.log
                    )

                    # determine if the socket id is contained in the
                    # TargetProperties
                    # -> True is so, False otherwise (each TargetProperty
                    #    checked independently
                    m = [map(lambda x: x[0] == incoming_socket_id, query_set.targets)
                         for query_set in self.registered_queries]

                    # determine the registered queries where the socket id is
                    # contained
                    possible_queries = [
                        # (time, target set index, target index)
                        (self.registered_queries[i].time_registered, i, j)
                        for i, tset in enumerate(m)
                        for j, trgt in enumerate(tset)
                        if trgt
                    ]

                    # only add the request to the newest one
                    # (others might be left overs)

                    # identify which one is the newest
                    try:
                        idx_newest = possible_queries.index(max(possible_queries))
                    except ValueError:
                        # target not found in possible_queries
                        self.log.debug("No registration found for query")
                        continue

                    newest = possible_queries[idx_newest]

                    # Add request
                    self.vari_requests[newest[1]] += (
                        self.registered_queries[newest[1]][newest[2]]
                    )
                    self.log.info(
                        "Add to open requests: %s",
                        self.registered_queries[newest[1]][newest[2]]
                    )

                    # avoid duplicates -> remove old registered queries
                    # this cannot be done when the START signal arrives
                    # because putting it in there would e.g. break in the
                    # following case:
                    # - app1 connects and gets data normally
                    # - app2 (duplicate of app1, i.e. same host + port to receive
                    #   data on) tries to connect but fails when establishing
                    #   the sockets
                    # -> putting the cleanup in the start would break app1 once
                    #    app2 is started
                    if len(possible_queries) > 1:

                        # only the left overs
                        del possible_queries[idx_newest]

                        # left overs found
                        for query in possible_queries:
                            self.log.debug(
                                "Remove leftover/dublicate registered query %s ",
                                self.registered_queries[query[1]]
                            )
                            del self.vari_requests[query[1]]
                            del self.registered_queries[query[1]]

                elif in_message[0] == b"CANCEL":
                    incoming_socket_id = utils.convert_socket_to_fqdn(
                        in_message[1].decode("utf-8"), self.log
                    )

#                    self.vari_requests.remove(newest[1])

                    # socket_conf is of the form
                    # [<host>:<port>, <prio>, <regex>, data|metadata]
                    self.vari_requests = [
                        [
                            socket_conf
                            for socket_conf in request_set
                            if incoming_socket_id != socket_conf[0]
                        ]
                        for request_set in self.vari_requests
                    ]

                    self.log.info("Remove all occurences from {} from "
                                  "variable request list."
                                  .format(incoming_socket_id))
                else:
                    self.log.info("Request not supported.")

            # --------------------------------------------------------------------
            # control commands from internal
            # --------------------------------------------------------------------
            if (self.control_sub_socket in socks
                    and socks[self.control_sub_socket] == zmq.POLLIN):

                # the exit signal should become effective
                if self.check_control_signal():
                    break

    def _react_to_sleep_signal(self, message):
        """Overwrite the base class reaction method to sleep signal.
        """

        # Do not react on sleep signals.
        pass

    def check_signal(self, in_message):
        """Unpack and check incoming message.

        Args:
            in_message: Message to unpack.

        Return:
            A tuple containing:
                - Entry if the check failed:
                    - False if the everything was OK.
                    - A response message if the test failed. Options:
                        - VERSION_CONFLICT
                        - NO_VALID_SIGNAL
                        - NO_VALID_HOST
                - The signal contained in the message.
                - The targets extracted from the message.
        """

        if len(in_message) != 4:
            self.log.warning("Received signal is of the wrong format")
            self.log.debug("Received signal is too short or too long: {}"
                           .format(in_message))
            return UnpackedMessage(
                check_successful=False,
                response=[b"NO_VALID_SIGNAL"],
                appid=None,
                signal=None,
                targets=None
            )

        try:
            version, appid, signal, targets = (
                in_message[0].decode("utf-8"),
                in_message[1].decode("utf-8"),
                in_message[2],
                in_message[3].decode("utf-8")
            )
            targets = json.loads(targets)

            targets = utils.convert_socket_to_fqdn(targets, self.log)

            host = [t[0].split(":")[0] for t in targets]
            self.log.debug("host {}".format(host))
        except Exception:
            self.log.debug("no valid signal received", exc_info=True)
            return UnpackedMessage(
                check_successful=False,
                response=[b"NO_VALID_SIGNAL"],
                appid=None,
                signal=None,
                targets=None
            )

        if version:
            if utils.check_version(version, self.log):
                self.log.info("Versions are compatible")
            else:
                self.log.warning("Versions are not compatible")
                return UnpackedMessage(
                    check_successful=False,
                    response=[b"VERSION_CONFLICT", __version__],
                    appid=None,
                    signal=None,
                    targets=None
                )

        if signal and host:
            # Checking signal sending host
            self.log.debug("Check if host to send data to are in whitelist...")
            if utils.check_host(host, self.whitelist, self.log):
                self.log.info("Hosts are allowed to connect.")
                self.log.debug("hosts: {}".format(host))
            else:
                self.log.warning("One of the hosts is not allowed to connect.")
                self.log.debug("hosts: {}".format(host))
                self.log.debug("whitelist: {}".format(self.whitelist))
                return UnpackedMessage(
                    check_successful=False,
                    response=[b"NO_VALID_HOST"],
                    appid=None,
                    signal=None,
                    targets=None
                )

        return UnpackedMessage(
            check_successful=True,
            response=None,
            appid=appid,
            signal=signal,
            targets=targets
        )

    def send_response(self, signal):
        """Send response back.
        """

        if not isinstance(signal, list):
            signal = [signal]

        self.log.debug("Send response back: {}".format(signal))
        self.com_socket.send_multipart(signal, zmq.NOBLOCK)

    def _start_signal(self,
                      signal,
                      send_type,
                      appid,
                      socket_ids,
                      registered_ids,
                      vari_requests,
                      perm_requests):
        """Register socket ids and updated related lists accordingly.

        Updated registered_ids, vari_requests and perm_requests in place and
        send confirmation back.

        Args:
            signal: Signal to send after finishing
            send_type: The type of data the socket ids should get.
            appid: The application ID to identify where the signal came from.
            socket_ids: Socket ids to be registered.
            registered_ids: Already registered socket ids.
            vari_requests: List of open requests (query mode).
            perm_requests: List of next node number to serve (stream mode).
        """

        socket_ids = utils.convert_socket_to_fqdn(socket_ids,
                                                  self.log)

        # Convert suffixes to regex
        # for compatibility with API versions 3.1.2 or older
        # socket_ids is of the format [[<host>, <prio>, <suffix>], ...]
        for socket_conf in socket_ids:
            self.log.debug("suffix={}".format(socket_conf[2]))
            socket_conf[2] = convert_suffix_list_to_regex(socket_conf[2],
                                                          suffix=True,
                                                          compile_regex=False,
                                                          log=self.log)

        targets = copy.deepcopy(
            sorted([i + [send_type] for i in socket_ids])
        )
        # compile regex
        # This cannot be done before because deepcopy does not support it
        # for python versions < 3.7, see http://bugs.python.org/issue10076
        for socket_conf in targets:
            socket_conf[2] = re.compile(socket_conf[2])

        current_time = datetime.datetime.now().isoformat()
        targetset = TargetProperties(targets=targets,
                                     appid=appid,
                                     time_registered=current_time)

        overwrite_index = None
        for i, target_properties in enumerate(registered_ids):
            if target_properties.appid != appid:
                continue

            # the registerd disjoint socket ids for each node set
            # set(<host>:<port>, <host>:<port>, ...)
            targets_flatlist = set(
                [j[0] for j in target_properties.targets]
            )

            # the disjoint socket_ids to be register
            # "set" is used to eliminated duplications
            # set(<host>:<port>, <host>:<port>, ...) created from socket_ids
            socket_ids_flatlist = set([socket_conf[0]
                                       for socket_conf in socket_ids])

            # If the socket_ids of the node set to be register are either a
            # subset or a superset of an already registered node set
            # overwrite the old one with it
            # new registration  | registered    | what to done
            # (h:p, h:p2)       |  (h:p)        |  overwrite: (h:p, h:p2)
            # (h:p              |  (h:p, h:p2)  |  overwrite: (h:p)
            # (h:p, h:p2)       |  (h:p, h:p3)  |  ?

            # Check if socket_ids is sublist of one entry of registered_ids
            # -> overwrite existing entry
            if socket_ids_flatlist.issubset(targets_flatlist):
                self.log.debug("socket_ids already contained, override")
                overwrite_index = i
            # Check if one entry of registered_ids is sublist in socket_ids
            # -> overwrite existing entry
            elif targets_flatlist.issubset(socket_ids_flatlist):
                self.log.debug("socket_ids is superset of already "
                               "contained set, override")
                overwrite_index = i
            # TODO Mixture ?
            elif not socket_ids_flatlist.isdisjoint(targets_flatlist):
                self.log.error("socket_ids is neither a subset nor "
                               "superset of already contained set")
                self.log.debug("Currently: no idea what to do with this.")
                self.log.debug("socket_ids={}".format(socket_ids_flatlist))
                self.log.debug("registered_socketids={}"
                               .format(targets_flatlist))

        if overwrite_index is None:
            registered_ids.append(targetset)

            if perm_requests is not None:
                perm_requests.append(0)

            if vari_requests is not None:
                vari_requests.append([])

        else:
            # overriding is necessary because the new request may contain
            # different parameters like monitored file suffix, priority or
            # connection type also this means the old socket_id set should be
            # replaced in total and not only partially
            self.log.debug("overwrite_index={}".format(overwrite_index))

            registered_ids[overwrite_index] = targetset

            if perm_requests is not None:
                perm_requests[overwrite_index] = 0

            if vari_requests is not None:
                vari_requests[overwrite_index] = []

        self.log.debug("after start handling: registered_ids={}"
                       .format(registered_ids))

        # send signal back to receiver
        self.send_response([signal])

    def _stop_signal(self,
                     signal,
                     appid,
                     socket_ids,
                     registered_ids,
                     vari_requests,
                     perm_requests):
        """Unregister socket ids and updated related lists accordingly.

        Updated registered_ids, vari_requests and perm_requests in place and
        send confirmation back.

        Args:
            signal: Signal to send after finishing
            appid: The application ID to identify where the signal came from.
            socket_ids: Socket ids to be deregistered.
            registered_ids: Currently registered socket ids.
            vari_requests: List of open requests (query mode).
            perm_requests: List of next node number to serve (stream mode).
        """

        socket_ids = utils.convert_socket_to_fqdn(socket_ids,
                                                  self.log)

        if appid is None:
            # check all registered ids and ignore appid
            reg_to_check = [(i, target_prop)
                            for i, target_prop in enumerate(registered_ids)]
        else:
            reg_to_check = [(i, target_prop)
                            for i, target_prop in enumerate(registered_ids)
                            if target_prop.appid == appid]

        # list of socket configurations to remove (in format how they are
        # registered:
        # [[<host>:<port>, <prio>, <regex>, <end_type>],...],
        # this is needed because socket_ids only contain partial information:
        # [[<host>:<port>, <prio>, <regex uncompiled>]]
        to_remove = [reg_id
                     for socket_conf in socket_ids
                     for sublist in reg_to_check
                     for reg_id in sublist[1].targets
                     if socket_conf[0] == reg_id[0]]
        self.log.debug("to_remove {}".format(to_remove))

        if not to_remove:
            self.send_response([b"NO_OPEN_CONNECTION_FOUND"])
            self.log.info("No connection to close was found for {}"
                          .format(socket_ids))
        else:
            # send signal back to receiver
            self.send_response([signal])

            self.log.debug("registered_ids {}".format(registered_ids))
            self.log.debug("vari_requests {}".format(vari_requests))
            self.log.debug("perm_requests {}".format(perm_requests))
            for i, target_properties in reg_to_check:
                self.log.debug("target_properties {}"
                               .format(target_properties))

                targets = target_properties.targets

                for reg_id in to_remove:
                    socket_id = reg_id[0]

                    try:
                        targets.remove(reg_id)
                        self.log.debug("Deregister {}".format(socket_id))
                    except ValueError:
                        # reg_id is not contained in targets
                        # -> nothing to remove
                        continue

                    if not targets:
                        del registered_ids[i]

                        # remove open requests (queries)
                        if vari_requests is not None:
                            del vari_requests[i]
                        # remove open requests (streams)
                        if perm_requests is not None:
                            perm_requests.pop(i)
                    else:

                        if vari_requests is not None:
                            # vari requests is of the form
                            # [[[<host>:<port>, <prio>, <regex>, <end_type>],
                            #   ...],
                            #  ...]
                            vari_requests[i] = [
                                socket_conf
                                for socket_conf in vari_requests[i]
                                if socket_id != socket_conf[0]
                            ]

                            self.log.debug("Remove all occurences from {} "
                                           "from variable request list."
                                           .format(socket_id))

                        # perm_requests is a list of node numbers to feed
                        # next i.e. index of the node inside of the node
                        # set whose request will be served next
                        # -> has to be updated because number of
                        # registered nodes changed
                        n_targets = len(registered_ids[i].targets)
                        if perm_requests is not None:
                            perm_requests[i] = perm_requests[i] % n_targets

            # send signal to TaskManager
            self.control_pub_socket.send_multipart(
                [b"signal",
                 b"CLOSE_SOCKETS",
                 json.dumps(socket_ids).encode("utf-8")]
            )

        return registered_ids, vari_requests, perm_requests

    def react_to_signal(self, unpacked_message):
        """React to external signal.

        Args:
            unpacked_message: Named tuple containing all signal information,
                              e.g.
                                check_successful=...
                                response=...
                                appid=...
                                signal=...
                                targets=...
        """

        signal = unpacked_message.signal
        appid = unpacked_message.appid
        socket_ids = unpacked_message.targets

        # --------------------------------------------------------------------
        # GET_VERSION
        # --------------------------------------------------------------------
        if signal == b"GET_VERSION":
            self.log.info("Received signal: {}".format(signal))

            self.send_response([signal, __version__])
            return

        # --------------------------------------------------------------------
        # START_STREAM
        # --------------------------------------------------------------------
        elif signal == b"START_STREAM":
            self.log.info("Received signal: {} for hosts {}"
                          .format(signal, socket_ids))

            self._start_signal(
                signal=signal,
                send_type="data",
                appid=appid,
                socket_ids=socket_ids,
                registered_ids=self.registered_streams,
                vari_requests=None,
                perm_requests=self.perm_requests
            )

            return

        # --------------------------------------------------------------------
        # START_STREAM_METADATA
        # --------------------------------------------------------------------
        elif signal == b"START_STREAM_METADATA":
            self.log.info("Received signal: {} for hosts {}"
                          .format(signal, socket_ids))
            if not self.config["datafetcher"]["store_data"]:
                self.log.debug("Send notification that store_data is disabled")
                self.send_response([b"STORING_DISABLED", __version__])
            else:
                self._start_signal(
                    signal=signal,
                    send_type="metadata",
                    appid=appid,
                    socket_ids=socket_ids,
                    registered_ids=self.registered_streams,
                    vari_requests=None,
                    perm_requests=self.perm_requests
                )

            return

        # --------------------------------------------------------------------
        # STOP_STREAM
        # STOP_STREAM_METADATA
        # --------------------------------------------------------------------
        elif signal == b"STOP_STREAM" or signal == b"STOP_STREAM_METADATA":
            self.log.info("Received signal: {} for host {}"
                          .format(signal, socket_ids))

            ret_val = self._stop_signal(
                signal=signal,
                appid=appid,
                socket_ids=socket_ids,
                registered_ids=self.registered_streams,
                vari_requests=None,
                perm_requests=self.perm_requests
            )

            self.registered_streams, _, self.perm_requests = ret_val

            return

        # --------------------------------------------------------------------
        # START_QUERY_NEXT
        # --------------------------------------------------------------------
        elif signal == b"START_QUERY_NEXT":
            self.log.info("Received signal: {} for hosts {}"
                          .format(signal, socket_ids))

            self._start_signal(
                signal=signal,
                send_type="data",
                appid=appid,
                socket_ids=socket_ids,
                registered_ids=self.registered_queries,
                vari_requests=self.vari_requests,
                perm_requests=None
            )

            return

        # --------------------------------------------------------------------
        # START_QUERY_NEXT_METADATA
        # --------------------------------------------------------------------
        elif signal == b"START_QUERY_NEXT_METADATA":
            self.log.info("Received signal: {} for hosts {}"
                          .format(signal, socket_ids))

            if not self.config["datafetcher"]["store_data"]:
                self.log.debug("Send notification that store_data is disabled")
                self.send_response([b"STORING_DISABLED", __version__])
            else:
                self._start_signal(
                    signal=signal,
                    send_type="metadata",
                    appid=appid,
                    socket_ids=socket_ids,
                    registered_ids=self.registered_queries,
                    vari_requests=self.vari_requests,
                    perm_requests=None
                )

            return

        # --------------------------------------------------------------------
        #  STOP_QUERY_NEXT
        #  STOP_QUERY_NEXT_METADATA
        # --------------------------------------------------------------------
        elif (signal == b"STOP_QUERY_NEXT"
              or signal == b"STOP_QUERY_NEXT_METADATA"):
            self.log.info("Received signal: {} for hosts {}"
                          .format(signal, socket_ids))

            ret_val = self._stop_signal(
                signal=signal,
                appid=appid,
                socket_ids=socket_ids,
                registered_ids=self.registered_queries,
                vari_requests=self.vari_requests,
                perm_requests=None
            )

            self.registered_queries, self.vari_requests, _ = ret_val

            return

        # --------------------------------------------------------------------
        # FORCE_STOP_STREAM
        # FORCE_STOP_STREAM_METADATA
        # --------------------------------------------------------------------
        elif (signal == b"FORCE_STOP_STREAM"
              or signal == b"FORCE_STOP_STREAM_METADATA"):
            self.log.info("Received signal: {} for host {}"
                          .format(signal, socket_ids))

            ret_val = self._stop_signal(
                signal=signal,
                appid=None,
                socket_ids=socket_ids,
                registered_ids=self.registered_streams,
                vari_requests=None,
                perm_requests=self.perm_requests
            )

            self.registered_streams, _, self.perm_requests = ret_val

            return

        # --------------------------------------------------------------------
        #  FORCE_STOP_QUERY_NEXT
        #  FORCE_STOP_QUERY_NEXT_METADATA
        # --------------------------------------------------------------------
        elif (signal == b"FORCE_STOP_QUERY_NEXT"
              or signal == b"FORCE_STOP_QUERY_NEXT_METADATA"):

            self.log.info("Received signal: {} for hosts {}"
                          .format(signal, socket_ids))

            ret_val = self._stop_signal(
                signal=signal,
                appid=None,
                socket_ids=socket_ids,
                registered_ids=self.registered_queries,
                vari_requests=self.vari_requests,
                perm_requests=None
            )

            self.registered_queries, self.vari_requests, _ = ret_val

            return

        else:
            self.log.info("Received signal: {} for hosts {}"
                          .format(signal, socket_ids))
            self.send_response([b"NO_VALID_SIGNAL"])

    def stop(self):
        """Close sockets and clean up.
        """

        self.log.debug("Closing sockets for SignalHandler")

        self.stop_socket(name="com_socket")
        self.stop_socket(name="request_socket")
        self.stop_socket(name="request_fw_socket")
        self.stop_socket(name="control_pub_socket")
        self.stop_socket(name="control_sub_socket")

        if not self.ext_context and self.context:
            self.log.info("Destroying context")
            # don't use term her because it hangs
            self.context.destroy(0)
            self.context = None

    def __exit__(self, exception_type, exception_value, traceback):
        self.stop()

    def __del__(self):
        self.stop()<|MERGE_RESOLUTION|>--- conflicted
+++ resolved
@@ -28,15 +28,9 @@
 from __future__ import print_function
 from __future__ import unicode_literals
 
-<<<<<<< HEAD
 from collections import namedtuple
-=======
+import copy
 import datetime
-import zmq
-import zmq.devices
-import os
->>>>>>> dc1a38e6
-import copy
 import json
 import os
 import re
