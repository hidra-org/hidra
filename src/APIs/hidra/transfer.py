# Copyright (C) 2015  DESY, Manuela Kuhn, Notkestr. 85, D-22607 Hamburg
#
# HiDRA is a generic tool set for high performance data multiplexing with
# different qualities of service and based on Python and ZeroMQ.
#
# This software is free: you can redistribute it and/or modify
# it under the terms of the GNU General Public License as published by
# the Free Software Foundation, either version 2 of the License, or
# (at your option) any later version.

# This software is distributed in the hope that it will be useful,
# but WITHOUT ANY WARRANTY; without even the implied warranty of
# MERCHANTABILITY or FITNESS FOR A PARTICULAR PURPOSE.  See the
# GNU General Public License for more details.

# You should have received a copy of the GNU General Public License
# along with this software.  If not, see <http://www.gnu.org/licenses/>.
#
# Authors:
#     Manuela Kuhn <manuela.kuhn@desy.de>
#

"""
API to communicate with a hidra sender unit.
"""

# pylint: disable=broad-except
# pylint: disable=too-many-statements
# pylint: disable=too-many-branches

from __future__ import absolute_import
from __future__ import print_function
from __future__ import unicode_literals

import copy
from distutils.version import LooseVersion
import errno
import json
import logging
import multiprocessing
import multiprocessing.queues
import os
import re
import socket as socket_m
import sys
import tempfile
import time
import zmq
from zmq.auth.thread import ThreadAuthenticator

from .utils._version import __version__
from .utils import (
    NotSupported,
    UsageError,
    FormatError,
    ConnectionFailed,
    VersionError,
    AuthenticationFailed,
    CommunicationFailed,
    DataSavingError,
    LoggingFunction,
    Base
)


def get_logger(logger_name,
               queue=False,
               log_level="debug"):
    """Send all logs to the main process.

    The worker configuration is done at the start of the worker process run.
    Note that on Windows you can't rely on fork semantics, so each process
    will run the logging configuration code when it starts.
    """

    # pylint: disable=redefined-variable-type

    log_level_lower = log_level.lower()

    if queue:
        from logutils.queue import QueueHandler

        # Create log and set handler to queue handle
        handler = QueueHandler(queue)  # Just the one handler needed
        logger = logging.getLogger(logger_name)
        logger.propagate = False
        logger.addHandler(handler)

        if log_level_lower == "debug":
            logger.setLevel(logging.DEBUG)
        elif log_level_lower == "info":
            logger.setLevel(logging.INFO)
        elif log_level_lower == "warning":
            logger.setLevel(logging.WARNING)
        elif log_level_lower == "error":
            logger.setLevel(logging.ERROR)
        elif log_level_lower == "critical":
            logger.setLevel(logging.CRITICAL)
    else:
        logger = LoggingFunction(log_level_lower)

    return logger


def generate_filepath(base_path, config_dict, add_filename=True):
    """
    Generates full path (including file name) where file will be saved to.

    """
    if not config_dict or base_path is None:
        return None

    if (config_dict["relative_path"] == ""
            or config_dict["relative_path"] is None):
        target_path = base_path

    else:
        # if the relative path starts with a slash path.join will consider it
        # as absolute path
        if config_dict["relative_path"].startswith("/"):
            rel_path = config_dict["relative_path"][1:]
        else:
            rel_path = config_dict["relative_path"]

        target_path = os.path.normpath(os.path.join(base_path, rel_path))

    if add_filename:
        filepath = os.path.join(target_path, config_dict["filename"])

        return filepath
    else:
        return target_path


def generate_file_identifier(config_dict):
    """
    Generates file identifier assembled out of relative path and file name.

    """
    if not config_dict:
        return None

    if (config_dict["relative_path"] == ""
            or config_dict["relative_path"] is None):
        file_id = config_dict["filename"]

    # if the relative path starts with a slash path.join will consider it
    # as absolute path
    elif config_dict["relative_path"].startswith("/"):
        file_id = os.path.join(config_dict["relative_path"][1:],
                               config_dict["filename"])
    else:
        file_id = os.path.join(config_dict["relative_path"],
                               config_dict["filename"])
    return file_id


def convert_suffix_list_to_regex(pattern,
                                 suffix=True,
                                 compile_regex=False,
                                 log=None):
    """
    Takes a list of suffixes and converts it into a corresponding regex
    If input is a string nothing is done.

    Args:
        pattern (list or string): a list of suffixes, regexes or a string
        suffix (boolean): if a list of regexes is given which should be merged
        compile_regex (boolean): if the regex should be compiled
        log: logging handler (optional)

    Returns:
        regex (regex object): compiled regular expression of the style
                              ".*(<suffix>|...)$ resp. (<regex>|<regex>)"
    """
    # Convert list into regex
    if isinstance(pattern, list):

        if suffix:
            regex = ".*"
        else:
            regex = ""

        file_suffix = ""
        for i in pattern:
            if i:
                # not an empty string
                file_suffix += i
            file_suffix += "|"

        # remove the last "|"
        file_suffix = file_suffix[:-1]

        if file_suffix:
            regex += "({})$".format(file_suffix)

    # a regex was given
    else:
        regex = pattern

    if log:
        log.debug("converted regex={}".format(regex))

    if compile_regex:
        return re.compile(regex)
    else:
        return regex


class Transfer(Base):
    """The main transfer class.
    """

    def __init__(self,
                 connection_type,
                 signal_host=None,
                 use_log=False,
                 context=None,
                 dirs_not_to_create=None):

        super(Transfer, self).__init__()

        self.log = None

        self.current_pid = None
        self.ipc_dir = None

        self.appid = None

        self.signal_host = None
        self.signal_port = None
        self.request_port = None

        self.signal_conf = None
        self.request_conf = None
        self.status_check_conf = None
        self.file_op_conf = None
        self.confirmation_conf = None

        self.data_socket_endpoint = None

        self.context = None
        self.ext_context = None
        self.is_ipv6 = False
        self.zmq_protocol = None
        self.data_con_style = None
        self.ip = None

        self.signal_socket = None
        self.request_socket = None
        self.file_op_socket = None
        self.status_check_socket = None
        self.data_socket = None
        self.confirmation_socket = None
        self.control_socket = None

        self.poller = None
        self.auth = None

        self.targets = None
        self.supported_connections = None
        self.signal_exchanged = None
        self.connection_type = None
        self.started_connections = dict()
        self.status = None

        self.socket_response_timeout = None

        self.number_of_streams = None
        self.recvd_close_from = []
        self.reply_to_signal = False
        self.all_close_recvd = False

        self.file_descriptors = dict()

        self.file_opened = False
        self.callback_params = None
        self.open_callback = None
        self.read_callback = None
        self.close_callback = None

        self.stopped_everything = False
        self.generate_target_filepath = None
        self._remote_version = None

        self._setup(connection_type,
                    signal_host,
                    use_log,
                    context,
                    dirs_not_to_create)

    def _setup(self,
               connection_type,
               signal_host,
               use_log,
               context,
               dirs_not_to_create):

        # pylint: disable=redefined-variable-type
        # pylint: disable=unidiomatic-typecheck

        # print messages of certain level to screen
        if use_log in ["debug", "info", "warning", "error", "critical"]:
            self.log = LoggingFunction(use_log)

        # use logutils queue
        # isinstance does not work here
        elif type(use_log) in [multiprocessing.Queue,
                               multiprocessing.queues.Queue]:
            self.log = get_logger("Transfer", use_log)

        # use logging
        elif use_log:
            self.log = logging.getLogger("Transfer")

        # use no logging at all
        elif use_log is None:
            self.log = LoggingFunction(None)

        # print everything to screen
        else:
            self.log = LoggingFunction("debug")

        # ZMQ applications always start by creating a context,
        # and then using that for creating sockets
        # (source: ZeroMQ, Messaging for Many Applications by Pieter Hintjens)
        if context is not None:
            self.context = context
            self.ext_context = True
        else:
            self.context = zmq.Context()
            self.ext_context = False

        self.current_pid = os.getpid()
        self.ipc_dir = os.path.join(tempfile.gettempdir(), "hidra")

        # Add application id to prevent other application closing remote
        # connections from this application
        self.appid = str(self.current_pid)

        if signal_host is not None:
            self.signal_host = socket_m.getfqdn(signal_host)

        self.signal_port = 50000
        self.request_port = 50001

        # TODO use IP of hostname?
        self.ip = "0.0.0.0"  # pylint: disable=invalid-name

        default_conf = {
            "protocol": "tcp",
            "ip": self.ip,
            "port": None,
            "ipc_file": None
        }

        # TCP socket configurations
        self.status_check_conf = copy.deepcopy(default_conf)
        self.file_op_conf = copy.deepcopy(default_conf)
        self.confirmation_conf = copy.deepcopy(default_conf)

        self.signal_conf = copy.deepcopy(default_conf)
        self.signal_conf["ip"] = self.signal_host
        self.signal_conf["port"] = self.signal_port

        self.request_conf = copy.deepcopy(default_conf)
        self.request_conf["ip"] = self.signal_host
        self.request_conf["port"] = self.request_port

        self.status_check_conf = copy.deepcopy(default_conf)
        self.status_check_conf["port"] = 50050

        self.file_op_conf = copy.deepcopy(default_conf)
        self.file_op_conf["port"] = 50050

        self.confirmation_conf = copy.deepcopy(default_conf)
        self.confirmation_conf["port"] = 50053

        # IPC socket configurations
        default_conf["protocol"] = "ipc"
        default_conf["ip"] = None

        self.control_conf = copy.deepcopy(default_conf)
        self.control_conf["ipc_file"] = "control_API"

        self.is_ipv6 = False
        self.data_con_style = "bind"

        self.poller = zmq.Poller()

        self.supported_connections = ["STREAM", "STREAM_METADATA",
                                      "QUERY_NEXT", "QUERY_NEXT_METADATA",
                                      "NEXUS"]

        if dirs_not_to_create is None:
            self.dirs_not_to_create = dirs_not_to_create
        else:
            self.dirs_not_to_create = tuple(dirs_not_to_create)

        self.status = [b"OK"]
        self.socket_response_timeout = 1000

        # In older api versions this was a class method
        # (further support for users)
        self.generate_target_filepath = generate_filepath

        if connection_type in self.supported_connections:
            self.connection_type = connection_type
        else:
            raise NotSupported("Chosen type of connection is not supported.")

    def get_remote_version(self):
        """Retrievs the version of hidra to connect to.

        Return:
            The version as a string.
        """

        self._create_signal_socket()

        if self.targets is None:
            self.targets = []

        signal = b"GET_VERSION"
        message = self._send_signal(signal)

        # if there was no response or the response was of the wrong format,
        # the receiver should be shut down
        if message and message[0].startswith(signal):
            self.log.info("Received signal confirmation ...")
            return message[1]
        else:
            self.log.error("Invalid confirmation received...")
            self.log.debug("message=%s", message)
            return None

    def set_appid(self, appid):
        """Sets the application id to custom value.

        Args:
            appid: The value to which the appid should be set.
        """

        self.appid = str(appid)

    def get_appid(self):
        """Get the application id.

        Return:
            The value to which the application id is set to (as str).
        """

        return self.appid

    def initiate(self, targets):
        """Sets up the zmq part on the hidra side.

        Args:
            targets: The targets to enable
                     [host, port, prio, file type]
                     or [[host, port, prio, file type], ...]

        Raises:
            CommunicationFailed: The communication to the hidra sender failed.
        """

        if self.connection_type == "NEXUS":
            self.log.info("There is no need for a signal exchange for "
                          "connection type 'NEXUS'")
            return

        if not isinstance(targets, list):
            self.stop()
            self.log.debug("targets=%s", targets)
            raise FormatError("Argument 'targets' must be list.")

        if not self.context:
            self.context = zmq.Context()
            self.ext_context = False

        if self.poller is None:
            self.poller = zmq.Poller()

        signal = None
        # Signal exchange
        if self.connection_type == "STREAM":
            signal = b"START_STREAM"
        elif self.connection_type == "STREAM_METADATA":
            signal = b"START_STREAM_METADATA"
        elif self.connection_type == "QUERY_NEXT":
            signal = b"START_QUERY_NEXT"
        elif self.connection_type == "QUERY_NEXT_METADATA":
            signal = b"START_QUERY_NEXT_METADATA"

        self.log.debug("Create socket for signal exchange...")

        self._create_signal_socket()

        self._set_targets(targets)

        message = self._send_signal(signal)

        # if there was no response or the response was of the wrong format,
        # the receiver should be shut down
        if message and message[0].startswith(signal):
            self.log.info("Received signal confirmation ...")
            self.signal_exchanged = signal

        else:
            raise CommunicationFailed("Sending start signal ...failed.")

        self._remote_version = self.get_remote_version()

    def _create_signal_socket(self):
        """Create socket to exchange signals with sender.

        To send a notification that a displayer is up and running, a
        communication socket is needed.
        """

        if not self.signal_host:
            self.stop()
            raise ConnectionFailed("No host to send signal to specified.")

        # time to wait for the sender to give a confirmation of the signal
        # self.signal_socket.RCVTIMEO = self.socket_response_timeout

        self.signal_socket = self._start_socket(
            name="signal_socket",
            sock_type=zmq.REQ,
            sock_con="connect",
            endpoint=self._get_endpoint(**self.signal_conf)
        )

        # using a Poller to implement the signal_socket timeout
        self.poller.register(self.signal_socket, zmq.POLLIN)

    def _set_targets(self, targets):
        self.targets = []

        if not isinstance(targets, list) or len(targets) < 1:
            self.stop()
            self.log.debug("targets=%s", targets)
            raise FormatError("Argument 'targets' is of wrong format. "
                              "Has to be a list.")

        # [host, port, prio]
        if (len(targets) == 3
                and not isinstance(targets[0], list)
                and not isinstance(targets[1], list)
                and not isinstance(targets[2], list)):
            host, port, prio = targets
            addr = "{}:{}".format(socket_m.getfqdn(host), port)
            self.targets = [[addr, prio, ".*"]]

        # [host, port, prio, suffixes]
        elif (len(targets) == 4
              and not isinstance(targets[0], list)
              and not isinstance(targets[1], list)
              and not isinstance(targets[2], list)
              and isinstance(targets[3], list)):
            host, port, prio, suffixes = targets

            regex = convert_suffix_list_to_regex(suffixes,
                                                 log=self.log)

            addr = "{}:{}".format(socket_m.getfqdn(host), port)
            self.targets = [[addr, prio, regex]]

        # [[host, port, prio], ...] or [[host, port, prio, suffixes], ...]
        else:
            for t in targets:  # pylint: disable=invalid-name
                len_t = len(t)
                if (isinstance(t, list)
                        and (len_t == 3 or len_t == 4)
                        and not isinstance(t[0], list)
                        and not isinstance(t[1], list)
                        and not isinstance(t[2], list)):

                    if len_t == 3:
                        host, port, prio = t
                        suffixes = [""]
                    else:
                        host, port, prio, suffixes = t

                    regex = convert_suffix_list_to_regex(suffixes,
                                                         log=self.log)

                    addr = "{}:{}".format(socket_m.getfqdn(host), port)
                    self.targets.append([addr, prio, regex])
                else:
                    self.stop()
                    self.log.debug("targets=%s", targets)
                    raise FormatError("Argument 'targets' is of wrong format.")

    def _send_signal(self, signal):

        if not signal:
            return

        # Send the signal that the communication infrastructure should be
        # established
        self.log.info("Sending Signal")

        send_message = [__version__, self.appid.encode('utf-8'), signal]

        trg = json.dumps(self.targets).encode('utf-8')
        send_message.append(trg)

        self.log.debug("Signal: %s", send_message)
        try:
            self.signal_socket.send_multipart(send_message)
        except:
            self.log.error("Could not send signal")
            raise

        message = None
        try:
            socks = dict(self.poller.poll(self.socket_response_timeout))
        except:
            self.log.error("Could not poll for new message")
            raise

        # if there was a response
        if (self.signal_socket in socks
                and socks[self.signal_socket] == zmq.POLLIN):
            try:
                #  Get the reply.
                message = self.signal_socket.recv_multipart()
                self.log.info("Received answer to signal: %s", message)

            except:
                self.log.error("Could not receive answer to signal")
                raise
        else:
            self.log.error("Timeout for signal response")

        # check correctness of message
        if message and message[0] == b"VERSION_CONFLICT":
            self.stop()
            raise VersionError("Versions are conflicting. Sender version: {},"
                               " API version: {}"
                               .format(message[1], __version__))

        elif message and message[0] == b"NO_VALID_HOST":
            self.stop()
            raise AuthenticationFailed("Host is not allowed to connect.")

        elif message and message[0] == b"CONNECTION_ALREADY_OPEN":
            self.stop()
            raise CommunicationFailed("Connection is already open.")

        elif message and message[0] == b"STORING_DISABLED":
            self.stop()
            raise CommunicationFailed("Data storing is disabled on sender "
                                      "side")

        elif message and message[0] == b"NO_VALID_SIGNAL":
            self.stop()
            raise CommunicationFailed("Connection type is not supported for "
                                      "this kind of sender.")

        return message

    def _get_data_endpoint(self, data_socket_prop):
        """Determines the local ip, DNS name and socket IDs

        Args:
            data_socket_prop: information about the socket to receive incoming
                              data

                - can be a list of the form [<host>, <port>]
                - can be a <port>, then the local host is used as <host>

        Return:
            socket_id (str): Address identifier (using the DNS name) where
                             it is bind to for data receiving.
            endpoint (str): The endpoint to bind to for data receiving
                            (this has to use the ip)
        """

        # pylint: disable=redefined-variable-type

        host = ""
        port = ""

        # determine host (may be DNS name) and port
        if data_socket_prop:
            self.log.debug("Specified data_socket_prop: %s", data_socket_prop)

            if isinstance(data_socket_prop, list):
                if len(data_socket_prop) == 2:
                    host = data_socket_prop[0]
                    port = data_socket_prop[1]
                else:
                    self.log.debug("data_socket_prop=%s", data_socket_prop)
                    raise FormatError("Socket information have to be of the "
                                      "form [<host>, <port>].")
            else:
                host = socket_m.getfqdn()
                port = str(data_socket_prop)

        elif self.targets:
            if len(self.targets) == 1:
                host, port = self.targets[0][0].split(":")
            else:
                raise FormatError("Multiple possible ports. "
                                  "Please choose which one to use.")
        else:
            raise FormatError("No target specified.")

        # ZMQ transport protocol IPC has a different syntax than TCP
        if self.zmq_protocol == "ipc":
            socket_id = "{}/{}".format(host, port).encode("utf-8")
            addr = "{}/{}".format(host, port)
            endpoint = "{}://{}".format(self.zmq_protocol, addr)

            return socket_id, endpoint

        # determine IP to bind to
        ip_from_host = socket_m.gethostbyaddr(host)[2]
        if len(ip_from_host) == 1:
            self.ip = ip_from_host[0]
            self._update_ip()
        else:
            self.log.debug("ip_from_host=%s", ip_from_host)
            raise CommunicationFailed("IP is ambiguish")

        # determine socket identifier (might use DNS name)
        socket_id = "{}:{}".format(host, port).encode("utf-8")

        # Distinguish between IPv4 and IPv6 addresses
        try:
            socket_m.inet_aton(self.ip)
            self.log.info("IPv4 address detected: %s.", self.ip)
            self.is_ipv6 = False
        except socket_m.error:
            self.log.info("Address '%s' is not an IPv4 address, "
                          "asume it is an IPv6 address.", self.ip)
            self.is_ipv6 = True

        # determine socket endpoint to bind to (uses IP)
        endpoint = self._get_endpoint(
            protocol="tcp",
            ip=self.ip,
            port=port,
            ipc_file=None
        )

        return socket_id, endpoint

    def _update_ip(self):
        """Update socket configuration if ip has changed.
        """

        self.status_check_conf["ip"] = self.ip
        self.file_op_conf["ip"] = self.ip
        self.confirmation_conf["ip"] = self.ip

    def _get_endpoint(self, protocol, ip, port, ipc_file):
        """Determines socket endpoint.

        Args:
            protocol: The zmq protocol to use
            ip: The ip to use.
            port: The port to use.
            ipc_file: Location of ipc files.

        Return:
            The zmq endpoint to use.
        """
        # pylint: disable=invalid-name

        if protocol == "tcp":
            addr = self._get_tcp_addr(ip, port)
        if protocol == "ipc":
            addr = self._get_ipc_addr(ipc_file)

        return "{}://{}".format(protocol, addr)

    def _get_tcp_addr(self, ip, port):
        """Determines ipc socket addess.

        If the IP is an IPV6 address the appropriate ZMQ syntax is used.
        """
        # pylint: disable=invalid-name

        if self.is_ipv6:
            return "[{}]:{}".format(ip, port)
        else:
            return "{}:{}".format(ip, port)

    def _get_ipc_addr(self, ipc_file):
        """Determines ipc socket address.
        """

        return "{}/{}_{}".format(self.ipc_dir,
                                 self.current_pid,
                                 ipc_file)

    def start(self,
              endpoint=False,
              whitelist=None,
              protocol="tcp",
              data_con_style="bind"):
        """Sets up zmq part locally.

        Args:
            endpoint (optional): The zmq endpoint to use.
            whitelist (optional): The host which are allowed to send data.
            protocol (optional): The zmq protocol to use. Default is tcp.
            data_con_style (optional): The zmq connection style.
                                       Default is bind.
        """

        # check parameters
        if protocol not in ["tcp", "ipc"]:
            raise NotSupported("Protocol {} is not supported."
                               .format(protocol))

        if data_con_style not in ["bind", "connect"]:
            raise NotSupported("Connection style '{}' is not supported."
                               .format(data_con_style))

        self.zmq_protocol = protocol
        self.data_con_style = data_con_style

        # determine socket id and address
        socket_endpoint = None
        for i in ["STREAM", "QUERY_NEXT", "NEXUS"]:
            if i in self.started_connections:
                socket_id = self.started_connections[i]["id"]
                socket_endpoint = self.started_connections[i]["endpoint"]

        if socket_endpoint is not None:
            self.log.info("Reopening already started connection.")
        else:
            socket_id, socket_endpoint = self._get_data_endpoint(endpoint)

        # -- authenication and data socket -- #
        # remember the endpoint for reestablishment of the connection
        self.data_socket_endpoint = socket_endpoint
        self.log.debug("data_socket_endpoint=%s", self.data_socket_endpoint)

        self.register(whitelist)
        # ----------------------------------- #

        if self.connection_type in ["QUERY_NEXT", "QUERY_NEXT_METADATA"]:

            # --------- request socket ---------- #
            # An additional socket is needed to establish the data retriving
            # mechanism
            self.request_socket = self._start_socket(
                name="request socket",
                sock_type=zmq.PUSH,
                sock_con="connect",
                endpoint=self._get_endpoint(**self.request_conf)
            )
            # ----------------------------------- #

            self.started_connections["QUERY_NEXT"] = {
                "id": socket_id,
                "endpoint": socket_endpoint
            }

        elif self.connection_type in ["NEXUS"]:

            # ------ file operation socket ------ #
            # Reuse status check socket to get signals to open and close
            # nexus files
            self.setopt("status_check")
            # ----------------------------------- #

            # --------- control socket ---------- #
            if not os.path.exists(self.ipc_dir):
                os.makedirs(self.ipc_dir)

            # Socket to retrieve control signals from control API
            self.control_socket = self._start_socket(
                name="internal controlling socket",
                sock_type=zmq.PULL,
                sock_con="bind",
                endpoint=self._get_endpoint(**self.control_conf)
            )

            self.poller.register(self.control_socket, zmq.POLLIN)
            # ---------------------------------- #

            self.started_connections["NEXUS"] = {
                "id": socket_id,
                "endpoint": socket_endpoint
            }
        else:
            self.started_connections["STREAM"] = {
                "id": socket_id,
                "endpoint": socket_endpoint
            }

    def setopt(self, option, value=None):
        """
        Args:
            option (str):
                "file_op": enable and configure socket to use for receiving
                           file operation commands for NEXUS use case
                "status_check": enable and configure socket to use for status
                                check requests
                "confirmation": enable and configure socket to use for
                                confirmation that individual data packets where
                                handled without problems
            value (optional):
                - int: port to be used for setup of specified option
                - list of len 2: ip and port to be used for setup of specified
                                 option [<ip>, <port>]
                - list of len 3: ip and port to be used for setup of specified
                                 option [<protocol>, <ip>, <port>]

        Raises:
            NotSupported: If option is not supported.
            FormatError: If value has the wrong format.
        """
        if option == "status_check":
            # TODO create Thread which handles this asynchroniously
            if self.status_check_socket is not None:
                self.log.error("Status check is already enabled (used port: "
                               "%s)", self.status_check_conf["port"])
                return

            # ------- status check socket ------ #
            # socket to get signals to get status check requests. this socket
            # is also used to get signals to open and close nexus files
            self._unpack_value(value, self.status_check_conf)
            endpoint = self._get_endpoint(**self.status_check_conf)

            self.status_check_socket = self._start_socket(
                name="status check socket",
                sock_type=zmq.REP,
                sock_con="bind",
                endpoint=endpoint,
                zap_domain=b"global",
                is_ipv6=self.is_ipv6
            )

            self.poller.register(self.status_check_socket, zmq.POLLIN)
            # ---------------------------------- #

        elif option == "file_op":
            if self.file_op_socket is not None:
                self.log.error("File operation is already enabled (used port: "
                               "%s)", self.file_op_conf["port"])
                return

            # ------- status check socket ------ #
            # socket to get signals to get status check requests. this socket
            # is also used to get signals to open and close nexus files
            self._unpack_value(value, self.file_op_conf)
            endpoint = self._get_endpoint(**self.file_op_conf)

            self.file_op_socket = self._start_socket(
                name="file_op_socket",
                sock_type=zmq.REP,
                sock_con="bind",
                endpoint=endpoint,
                zap_domain=b"global",
                is_ipv6=self.is_ipv6,
            )

            self.poller.register(self.file_op_socket, zmq.POLLIN)
            # ---------------------------------- #

        elif option == "confirmation":
            if self.confirmation_socket is not None:
                self.log.error(
                    "Confirmation is already enabled (used port: %s)",
                    self.confirmation_conf["port"]
                )
                return

#            self.confirmation_protocol = "tcp"
#            self.confirmation_ip = self.ip
#
#            if value is not None:
#                if type(value) == list:
#                    if len(value) == 2:
#                        self.confirmation_ip = value[0]
#                        self.confirmation_port = value[1]
#                    elif len(value) == 3:
#                        self.confirmation_protocol = value[0]
#                        self.confirmation_ip = value[1]
#                        self.confirmation_port = value[2]
#                    else:
#                        self.log.debug("value=%s", value)
#                        raise FormatError("Socket information have to be of "
#                                          "the form [<host>, <port>].")
#                else:
#                    self.confirmation_port = value
#
#            con_str = "{}://{}".format(
#                self.confirmation_protocol,
#                self.__get_socket_id(self.confirmation_ip,
#                                     self.confirmation_port))
#

            # ------- confirmation socket ------ #
            # to send the a confirmation to the sender that the data packages
            # was stored successfully
            self._unpack_value(value, self.confirmation_conf)
            endpoint = self._get_endpoint(**self.confirmation_conf)

            self.confirmation_socket = self._start_socket(
                name="confirmation socket",
                sock_type=zmq.PUB,
                sock_con="bind",
                endpoint=endpoint,
            )
            # ---------------------------------- #
        else:
            raise NotSupported("Option {} is not supported".format(option))

    def _unpack_value(self, value, prop):
        """Helper function to unpacks value.

        Args:
            value:
                - int: port to be used for setup of specified option
                - list of len 2: ip and port to be used for setup of specified
                                 option [<ip>, <port>]
                - list of len 3: ip and port to be used for setup of specified
                                 option [<protocol>, <ip>, <port>]

            prop (dict): Containing default values for protocol, ip and port.
                         These are overwritten with the content of value.
        """

        if value is not None:
            if isinstance(value, list):
                if len(value) == 2:
                    prop["ip"] = value[0]
                    prop["port"] = value[1]
                elif len(value) == 3:
                    prop["protocol"] = value[0]
                    prop["ip"] = value[1]
                    prop["port"] = value[2]
                else:
                    self.log.debug("value=%s", value)
                    raise FormatError(
                        "Socket information has to be of the form "
                        "[<host>, <port>]."
                    )
            else:
                prop["port"] = value

    def register(self, whitelist):
        """Registers a new whiltelist and restart data socket.

        If the whitelist contains a netgroup whose content changed, the new
        hosts have to be registered and existing data sockets restarted.

        Args:
            whitelist: (None or list)
        """

        if whitelist is not None:
            if not isinstance(whitelist, list):
                self.log.debug("whitelist %s", whitelist)
                raise FormatError(
                    "Whitelist has to be a list of IPs/DNS names"
                )

            if self.auth is not None:
                # to add hosts to the whitelist the authentication thread has
                # to be stopped and the socket closed
                self.log.debug("Shutting down auth thread and data_socket")
                self.auth.stop()
                self.poller.unregister(self.data_socket)
                self.data_socket.close()

            self.log.debug("Starting auth thread")
            self.auth = ThreadAuthenticator(self.context)
            self.auth.start()

            if whitelist == []:
                # if auth.allow is not called for at least one host, all host
                # are allowed to connect.
                host = "localhost"
                ip = [socket_m.gethostbyname(host)]
                self.log.debug("Empty whitelist: Allowing host %s (%s)",
                               host, ip[0])
                self.auth.allow(ip[0])

            # receive data only from whitelisted nodes
            for host in whitelist:
                try:
                    # convert DNS names to IPs
                    if host == "localhost":
                        ip = [socket_m.gethostbyname(host)]
                    else:
                        # returns (hostname, aliaslist, ipaddrlist)
                        ip = socket_m.gethostbyaddr(host)[2]

                    self.log.debug("Allowing host %s (%s)", host, ip[0])
                    self.auth.allow(ip[0])
                # getaddrinfo error
                except socket_m.gaierror:
                    self.log.error("Could not get IP of host %s. Proceed.",
                                   host)
                except:
                    self.log.error("Error was: ", exc_info=True)
                    raise AuthenticationFailed(
                        "Could not get IP of host {}".format(host)
                    )

        # Recreate the socket (now with the new whitelist enabled)
        self.data_socket = self._start_socket(
            name="data socket of type {}".format(self.connection_type),
            sock_type=zmq.PULL,
            sock_con=self.data_con_style,
            endpoint=self.data_socket_endpoint,
            zap_domain=b"global",
            is_ipv6=self.is_ipv6,
        )

        self.poller.register(self.data_socket, zmq.POLLIN)

    def read(self,
             callback_params,
             open_callback,
             read_callback,
             close_callback):
        """

        Arsg:
            callback_params:
            open_callback:
            read_callback:
            close_callback:
        """

        if (not self.connection_type == "NEXUS"
                or "NEXUS" not in self.started_connections):
            raise UsageError(
                "Wrong connection type (current: {}) or session not started."
                .format(self.connection_type)
            )

        self.callback_params = callback_params
        self.open_callback = open_callback
        self.read_callback = read_callback
        self.close_callback = close_callback

        run_loop = True

        while run_loop:
            self.log.debug("polling")
            try:
                socks = dict(self.poller.poll())
            except:
                self.log.error("Could not poll for new message")
                raise

            # received signal from status check socket
            # (socket is also used for nexus signals)
            if (self.status_check_socket in socks
                    and socks[self.status_check_socket] == zmq.POLLIN):
                self.log.debug("status_check_socket is polling")

                message = self.status_check_socket.recv_multipart()
                self.log.debug("status_check_socket recv: %s", message)

                # request to close the open file
                if message[0] == b"CLOSE_FILE":
                    if self.all_close_recvd:
                        self.status_check_socket.send_multipart(message)
                        self.log.debug("status_check_socket (file operation) "
                                       "send: %s", message)
                        self.all_close_recvd = False

                        self.close_callback(self.callback_params,
                                            message)
                        break
                    else:
                        self.reply_to_signal = message

                # request to open a new file
                elif message[0] == b"OPEN_FILE":
                    self.status_check_socket.send_multipart(message)
                    self.log.debug("status_check_socket (file operation) "
                                   "send: %s", message)

                    try:
                        self.open_callback(self.callback_params, message[1])
                        self.file_opened = True
                    except Exception:
                        self.status_check_socket.send_multipart([b"ERROR"])
                        self.log.error("Not supported message received")

                # received not supported signal
                else:
                    self.status_check_socket.send_multipart([b"ERROR"])
                    self.log.error("Not supported message received")

            # received data
            if (self.data_socket in socks
                    and socks[self.data_socket] == zmq.POLLIN):
                self.log.debug("data_socket is polling")

                try:
                    multipart_message = self.data_socket.recv_multipart()
#                    self.log.debug("multipart_message=%s",
#                                   multipart_message[:100])
                except Exception:
                    self.log.error("Could not receive data due to unknown "
                                   "error.", exc_info=True)

                if multipart_message[0] == b"ALIVE_TEST":
                    continue

                if len(multipart_message) < 2:
                    self.log.error("Received mutipart-message is too short. "
                                   "Either config or file content is missing.")
#                    self.log.debug("multipart_message=%s",
#                                   multipart_message[:100])
                    # TODO return errorcode

                try:
                    run_loop = self._react_on_message(multipart_message)
                except KeyboardInterrupt:
                    self.log.debug("Keyboard interrupt detected. "
                                   "Stopping to receive.")
                    raise
                except Exception:
                    self.log.error("Unknown error while receiving files. "
                                   "Need to abort.", exc_info=True)
#                    raise Exception("Unknown error while receiving files. "
#                                   "Need to abort.")

            # received control signal
            if (self.control_socket in socks
                    and socks[self.control_socket] == zmq.POLLIN):
                self.log.debug("control_socket is polling")
                self.control_socket.recv()
#                self.log.debug("Control signal received. Stopping.")
                raise Exception("Control signal received. Stopping.")

    def _react_on_message(self, multipart_message):

        if multipart_message[0] == b"CLOSE_FILE":
            try:
                # filename = multipart_message[1]
                file_id = multipart_message[2]
            except:
                self.log.error("Could not extract id from the "
                               "multipart-message", exc_info=True)
                self.log.debug("multipart-message: %s", multipart_message,
                               exc_info=True)
                raise

            self.recvd_close_from.append(file_id)
            self.log.debug("Received close-file signal from "
                           "DataDispatcher-%s", file_id)

            # get number of signals to wait for
            if not self.number_of_streams:
                self.number_of_streams = int(file_id.split("/")[1])

            # have all signals arrived?
            self.log.debug("self.recvd_close_from=%s, "
                           "self.number_of_streams=%s",
                           self.recvd_close_from, self.number_of_streams)
            if len(self.recvd_close_from) == self.number_of_streams:
                self.log.info("All close-file-signals arrived")
                if self.reply_to_signal:
                    self.status_check_socket.send_multipart(
                        self.reply_to_signal)
                    self.log.debug("status_check_socket (file operation) "
                                   "send: %s", self.reply_to_signal)

                    self.reply_to_signal = False
                    self.recvd_close_from = []

                    self.close_callback(self.callback_params,
                                        multipart_message)
                    return False
                else:
                    self.all_close_recvd = True

            else:
                self.log.info("self.recvd_close_from=%s, "
                              "self.number_of_streams=%s",
                              self.recvd_close_from, self.number_of_streams)

        else:
            # extract multipart message
            try:
                metadata = json.loads(multipart_message[0].decode("utf-8"))
            except Exception:
                # json.dumps of None results in 'null'
                if multipart_message[0] != 'null':
                    self.log.error("Could not extract metadata from the "
                                   "multipart-message.", exc_info=True)
                    self.log.debug("multipartmessage[0] = %s",
                                   multipart_message[0], exc_info=True)
                metadata = None

            # TODO validate multipart_message
            # (like correct dict-values for metadata)

            try:
                payload = multipart_message[1]
            except Exception:
                self.log.warning("An empty file was received within the "
                                 "multipart-message", exc_info=True)
                payload = None

            self.read_callback(self.callback_params, [metadata, payload])

        return True

    def get_chunk(self, timeout=None):
        """
        Receives or queries for chunks of the new files depending on the
        connection initialized.

        Args:
            timout (optional): The time (in ms) to wait for new messages to
                               come before aborting.

        Returns:
            Either
            the newest data chunk
                (if connection type "QUERY_NEXT" or "STREAM" was choosen)
            the metadata of the newest data chunk
                (if connection type "QUERY_NEXT_METADATA" or "STREAM_METADATA"
                was choosen)

        """

        # query_metadata and stream_metadata are covered with this as well
        if ("STREAM" not in self.started_connections
                and "QUERY_NEXT" not in self.started_connections):
            self.log.error("Could not communicate, no connection was "
                           "initialized.")
            return None, None

        if "QUERY_NEXT" in self.started_connections:

            send_message = [b"NEXT",
                            self.started_connections["QUERY_NEXT"]["id"]]
            try:
                self.request_socket.send_multipart(send_message)
            except Exception:
                self.log.error("Could not send request to request_socket",
                               exc_info=True)
                return None, None

        timestamp = time.time()

        while True:
            # receive data
            try:
                socks = dict(self.poller.poll(timeout))
            except Exception:
                if self.stopped_everything:
                    self.log.debug("Stopping poller")
                    raise KeyboardInterrupt
                else:
                    self.log.error("Could not poll for new message")
                    raise

            # received signal from status check socket
            if (self.status_check_socket in socks
                    and socks[self.status_check_socket] == zmq.POLLIN):

                message = self.status_check_socket.recv_multipart()
#                self.log.debug("status_check_socket recv: %s", message)

                # request to close the open file
                if message[0] == b"STATUS_CHECK":
                    self.status_check_socket.send_multipart(self.status)
#                    self.log.debug("status_check_socket send: %s",
#                                   self.status)
                elif message[0] == b"RESET_STATUS":
                    self.status = [b"OK"]
                    self.log.debug("Reset request received. Status changed "
                                   "to: %s", self.status)
                    self.status_check_socket.send_multipart(self.status)
                # received not supported signal
                else:
                    self.status_check_socket.send_multipart([b"ERROR"])
                    self.log.error("Not supported message received")

            # if there was a response
            if (self.data_socket in socks
                    and socks[self.data_socket] == zmq.POLLIN):

                try:
                    multipart_message = self.data_socket.recv_multipart()
                except Exception:
                    self.log.error("Receiving data..failed.", exc_info=True)
                    return [None, None]

                if multipart_message[0] == b"ALIVE_TEST":
                    if timeout:
                        # measure how much time is left from the timeout value
                        # timeout is in ms, timestamp in s
                        timeout -= (time.time() - timestamp) * 1000
                    if timeout is not None and timeout < 0:
                        return [None, None]
                    else:
                        continue
                elif len(multipart_message) < 2:
                    self.log.error("Received mutipart-message is too short. "
                                   "Either config or file content is missing.")
                    self.log.debug("multipart_message=%s",
                                   multipart_message[:100])
                    return [None, None]

                # extract multipart message
                try:
                    metadata = json.loads(multipart_message[0].decode("utf-8"))
                except Exception:
                    self.log.error("Could not extract metadata from the "
                                   "multipart-message.", exc_info=True)
                    metadata = None

                # TODO validate multipart_message
                # (like correct dict-values for metadata)

                # this does not fail because length was alreay checked
                payload = multipart_message[1]

                return [metadata, payload]

            # no responce was received
            else:
                # self.log.warning("Could not receive data in the given time.")

                if "QUERY_NEXT" in self.started_connections:
                    try:
                        self.request_socket.send_multipart(
                            [b"CANCEL",
                             self.started_connections["QUERY_NEXT"]["id"]])
                    except Exception:
                        self.log.error("Could not cancel the next query",
                                       exc_info=True)

                return [None, None]

    def check_file_closed(self, metadata, payload):
        """Checks if all chunks were received.

        Args:
            metadata: The metadata of the file.
            payload: The data of the file.

        Return:
            True if the patload was the last chunk of the file,
            False otherwise.
        """
        # pylint: disable=no-self-use
        # pylint: disable=invalid-name

        m = metadata  # pylint: disable=invalid-name

        # Either the message is smaller than than expected (last chunk)
        # or the size of the origin file was a multiple of the
        # chunksize and this is the last expected chunk (chunk_number
        # starts with 0)
        return (
            len(payload) < m["chunksize"]
            or (m["filesize"] % m["chunksize"] == 0
                and m["filesize"] / m["chunksize"] == m["chunk_number"] + 1)
        )

    def get(self, timeout=None):
        """
        Receives or queries for new files depending on the connection
        initialized.

        Args:
            timout (optional): The time (in ms) to wait for new messages to
                               come before stop waiting.

        Returns:
            Either
            the newest file
                (if connection type "QUERY_NEXT" or "STREAM" was choosen)
            the metadata of the newest file
                (if connection type "QUERY_NEXT_METADATA" or "STREAM_METADATA"
                was choosen)

        """
        run_loop = True
        all_received = {}

        # save all chunks to file
        while run_loop:

            # --------------------------------------------------------------------
            # receive data
            # --------------------------------------------------------------------
            try:
                # timeout (in ms) to be able to react on system signals
                [metadata, payload] = self.get_chunk(timeout=timeout)
            except KeyboardInterrupt:
                raise
            except Exception:
                if self.stopped_everything:
                    break
                else:
                    self.log.error("Getting data failed.", exc_info=True)
                    raise

            if metadata is None and payload is None:
                self.log.info("Reached timeout")
                return metadata, payload

            file_id = generate_file_identifier(metadata)

            # --------------------------------------------------------------------
            # keep track of chunks + check_number
            # --------------------------------------------------------------------
            if file_id not in all_received or metadata["chunk_number"] == 0:
                # "Reopen" file {}"
                all_received[file_id] = {
                    "metadata": metadata,
                    "data": [],
                }

            all_received[file_id]["data"].append(copy.deepcopy(payload))

            # --------------------------------------------------------------------
            # return closed file
            # --------------------------------------------------------------------
            if self.check_file_closed(metadata, payload):
                # for convenience
                received = all_received[file_id]

                # indicates end of file. Leave loop
                self.log.info("New file with modification time {} received "
                              .format(received["metadata"]["file_mod_time"]))

                try:
                    # highlight that the metadata does not correspond to only
                    # one chunk anymore
                    received["metadata"]["chunk_number"] = None

                    # merge the data again
                    received["data"] = b"".join(received["data"])
                except:
                    self.log.error("Something went wrong when merging chunks",
                                   exc_info=True)
                    raise

                return received["metadata"], received["data"]

    def store_chunk(self,
                    descriptors,
                    filepath,
                    payload,
                    base_path,
                    metadata):
        """Writes the data chunk into a file.

        Args:
            descriptors: All open file descriptors
            filepath: The path of the file to which the chunk should be stored.
            payload: The data to store.
            base_path: The base path under which the file should be stored
            metadata: The metadata recceived together with the data.
        """

        # --------------------------------------------------------------------
        # check chunk_number
        # --------------------------------------------------------------------
        # if chunk_number == 0 open file
        # if not, and file is not open thow datasavingerror
        # if file is open,
        #      - and chun_number did not change compared to last one -> ignore
        #      - and chunk_number < last chunk number -> either reopen (if 0)
        #                                                or throw error

        try:
            # check if file is open
            desc = descriptors[filepath]
        except KeyError:
            # no
            if metadata["chunk_number"] != 0:
                self.log.debug("File not open but chunk_number not 0")
                raise DataSavingError(
                    "Missing beginning of file. Do not open file."
                )

        write_chunk = True

        # --------------------------------------------------------------------
        # open file
        # --------------------------------------------------------------------
        try:
            desc = descriptors[filepath]
        except KeyError:
            try:
                descriptors[filepath] = {
                    "file": open(filepath, "wb"),
                    "last_chunk_number": None
                }
                desc = descriptors[filepath]
            except IOError as excp:
                # errno.ENOENT == "No such file or directory"
                if excp.errno == errno.ENOENT:
                    try:
                        target_path = None
                        rel_path = metadata["relative_path"]

                        # do not create directories defined as immutable,
                        # e.g.commissioning, current and local
                        dirs = self.dirs_not_to_create
                        if (dirs is not None
                                and rel_path in dirs):
                            self.log.error("Unable to write file '%s': "
                                           "Directory %s is not available",
                                           filepath, rel_path)
                            raise

                        target_path = generate_filepath(base_path,
                                                        metadata,
                                                        add_filename=False)
                        os.makedirs(target_path)

                        descriptors[filepath] = {
                            "file": open(filepath, "wb"),
                            "last_chunk_number": None
                        }
                        desc = descriptors[filepath]
                        self.log.info("New target directory created: %s",
                                      target_path)
                    except Exception:
                        self.log.error("Unable to open file: '%s'", filepath,
                                       exc_info=True)
                        self.log.debug("target_path:%s", target_path)
                        raise
                else:
                    self.log.error("Failed to append payload to file: '%s'",
                                   filepath, exc_info=True)
                    raise
            except Exception:
                self.log.error("Failed to append payload to file: '%s'",
                               filepath, exc_info=True)
                raise

        # --------------------------------------------------------------------
        # check chunk_number
        # --------------------------------------------------------------------
        if metadata["chunk_number"] == desc["last_chunk_number"]:
            # ignore chunk, was already written
            self.log.info("Ignore identical chunk %s for file %s",
                          metadata["chunk_number"], filepath)
            write_chunk = False

        elif metadata["chunk_number"] < desc["last_chunk_number"]:

            if metadata["chunk_number"] == 0:
                self.log.debug("Reopen file %s", filepath)
                # close the not finished file
                desc["file"].close()

                desc["file"] = open(filepath, "wb")
                desc["last_chunk_number"] = None
            else:
                self.log.debug("chunk_number=%s", metadata["chunk_number"])
                raise DataSavingError(
                    "Failed to reopen file '{}': Received a not matching "
                    "chunk_number".format(filepath)
                )

        # --------------------------------------------------------------------
        # write data
        # --------------------------------------------------------------------
        try:
            if write_chunk:
                desc["file"].write(payload)
                # TODO what todo when chunk_number is not 0?
                desc["last_chunk_number"] = metadata["chunk_number"]
        except KeyboardInterrupt:
            # save the data in the file before quitting
            self.log.debug("KeyboardInterrupt received while writing data")
            raise
        except:
            self.log.error("Failed to append payload to file: '%s'", filepath,
                           exc_info=True)
            raise

        # --------------------------------------------------------------------
        # send confirmation
        # --------------------------------------------------------------------
        if ("confirmation_required" in metadata
                and metadata["confirmation_required"]):
            file_id = generate_file_identifier(metadata)
            # send confirmation
            try:
                topic = metadata["confirmation_required"].encode()

                try:
                    remote_version = b"{}".format(metadata["version"])
                except KeyError:
                    remote_version = None

                # to ensure backwards compatibility with 4.0.x versions
                # use LooseVersion because otherwise a test like
                # 4.0.10 <= 4.0.7 fails
                if (remote_version is None
                        or remote_version <= LooseVersion("4.0.7")):
                    message = [topic,
                               file_id.encode("utf-8")]
                else:
                    message = [topic,
                               file_id.encode("utf-8"),
                               str(metadata["chunk_number"])]

                self.confirmation_socket.send_multipart(message)
                self.log.debug("Sending confirmation for chunk %s of "
                               "file '%s' to %s", metadata["chunk_number"],
                               file_id, topic)
            except Exception:
                if self.confirmation_socket is None:
                    self.log.error("Correct data handling is requested to "
                                   "be confirmed. Please enable option "
                                   "'confirmation'")
                    raise UsageError("Option 'confirmation' is not "
                                     "enabled")
                else:
                    raise

        # --------------------------------------------------------------------
        # close file
        # --------------------------------------------------------------------
        if self.check_file_closed(metadata, payload):
            # indicates end of file. Leave loop
            try:
                descriptors[filepath]["file"].close()
                del descriptors[filepath]

                self.log.info("New file with modification time %s received "
                              "and saved: %s", metadata["file_mod_time"],
                              filepath)
            except Exception:
                self.log.error("File could not be closed: %s", filepath,
                               exc_info=True)
                raise
            return False
        else:
            return True

    def store(self, target_base_path, timeout=None):
        """Writes all data belonging to one file to disc.

        Args:
            target_base_path: The base path under which the file possible
                              subdirectories should be created.
            timout (optional): The time (in ms) to wait for new messages to
                               come before aborting.
        """

        run_loop = True

        # save all chunks to file
        while run_loop:

            try:
                # timeout (in ms) to be able to react on system signals
                [metadata, payload] = self.get_chunk(timeout)
            except KeyboardInterrupt:
                raise
            except Exception:
                if self.stopped_everything:
                    break
                else:
                    self.log.error("Getting data failed.", exc_info=True)
                    raise

            if metadata is None and payload is None:
                # self.log.debug("No data received. Break loop")
                break

            try:
                chunk_number = metadata["chunk_number"]
            except KeyError:
                chunk_number = None

            # generate target filepath
            target_filepath = generate_filepath(target_base_path, metadata)
<<<<<<< HEAD
            self.log.debug("New chunk for file %s received.", target_filepath)
=======
            self.log.debug("New chunk ({}) for file {} received."
                           .format(chunk_number, target_filepath))
>>>>>>> cd537ad1

            # TODO: save message to file using a thread (avoids blocking)
            try:
                run_loop = self.store_chunk(
                    descriptors=self.file_descriptors,
                    filepath=target_filepath,
                    payload=payload,
                    base_path=target_base_path,
                    metadata=metadata
                )
                # for testing
#                    try:
#                        a = 5/0
#                    except:
#                        # returns a tuple (type, value, traceback)
#                        exc_type, exc_value, _ = sys.exc_info()
#
#                        self.status = [b"ERROR",
#                                       str(exc_type).encode("utf-8"),
#                                       str(exc_value).encode("utf-8")]
#                        self.log.debug("Status changed to: %s", self.status)
            except Exception:
                self.log.debug("Stopping data storing loop")

                # returns a tuple (type, value, traceback)
                exc_type, exc_value = sys.exc_info()[:2]

                self.log.error(exc_value)

                self.status = [b"ERROR",
                               str(exc_type).encode("utf-8"),
                               str(exc_value).encode("utf-8")]
                self.log.debug("Status changed to: %s", self.status)

                break

    def stop(self):
        """
        * Close open file handler to prevent file corruption
        * Send signal that the application is quitting
        * Close ZMQ connections
        * Destroying context

        """

        # Close open file handler to prevent file corruption
        for target in list(self.file_descriptors):
            try:
                self.file_descriptors[target]["file"].close()
                self.log.warning("Not all chunks were received for file %s",
                                 target)
            except KeyError:
                pass
            del self.file_descriptors[target]

        # Send signal that the application is quitting
        if self.signal_socket and self.signal_exchanged:
            self.log.info("Sending close signal")
            signal = None
            if ("STREAM" in self.started_connections
                    or b"STREAM" in self.signal_exchanged):
                signal = b"STOP_STREAM"
            elif ("QUERY_NEXT" in self.started_connections
                  or b"QUERY_NEXT" in self.signal_exchanged):
                signal = b"STOP_QUERY_NEXT"

            self._send_signal(signal)
            # TODO: need to check correctness of signal?
#            message = self._send_signal(signal)

            try:
                del self.started_connections["STREAM"]
            except KeyError:
                pass
            try:
                del self.started_connections["QUERY_NEXT"]
            except KeyError:
                pass

        # unregister sockets from poller
        self.poller = None

        # Close ZMQ connections
        try:
            self._stop_socket(name="signal_socket")
            self._stop_socket(name="data_socket")
            self._stop_socket(name="request_socket")
            self._stop_socket(name="status_check_socket")
            self._stop_socket(name="confirmation_socket")
            self._stop_socket(name="control_socket")

            # remove ipc remainings
            if self.control_socket is not None:
                control_addr = self._get_ipc_addr(
                    ipc_file=self.control_conf["ipc_file"]
                )
                try:
                    os.remove(control_addr)
                    self.log.debug("Removed ipc address: %s", control_addr)
                except OSError:
                    self.log.warning("Could not remove ipc address: %s",
                                     control_addr)
                except Exception:
                    self.log.warning("Could not remove ipc address: %s",
                                     control_addr, exc_info=True)
        except Exception:
            self.log.error("closing ZMQ Sockets...failed.", exc_info=True)

        # stopping authentication thread
        if self.auth is not None:
            try:
                self.auth.stop()
                self.auth = None
                self.log.info("Stopping authentication thread...done.")
            except Exception:
                self.log.error("Error when stopping authentication thread.",
                               exc_info=True)

        # if the context was created inside this class,
        # it has to be destroyed also within the class
        if not self.ext_context and self.context is not None:
            try:
                self.log.info("Closing ZMQ context...")
                self.context.destroy()
#                self.context.term()
                self.context = None
                self.log.info("Closing ZMQ context...done.")
            except Exception:
                self.log.error("Closing ZMQ context...failed.", exc_info=True)

        self.stopped_everything = True

    def force_stop(self, targets):
        """Stops the open connection on the hidra side.

        This is used for example when the former transfer process did not stop
        and deregister properly.

        Args
            targets: The targets to enable.
                     [[host, port, prio, file type], ...]
        """

        if not isinstance(targets, list):
            self.stop()
            raise FormatError("Argument 'targets' must be list.")

        if self.context is None:
            self.context = zmq.Context()
            self.ext_context = False

        signal = None
        # Signal exchange
        if self.connection_type == "STREAM":
            signal = b"FORCE_STOP_STREAM"
        elif self.connection_type == "STREAM_METADATA":
            signal = b"FORCE_STOP_STREAM_METADATA"
        elif self.connection_type == "QUERY_NEXT":
            signal = b"FORCE_STOP_QUERY_NEXT"
        elif self.connection_type == "QUERY_NEXT_METADATA":
            signal = b"FORCE_STOP_QUERY_NEXT_METADATA"

        self.log.debug("Create socket for signal exchange...")

        if self.signal_socket is None:
            self._create_signal_socket()

        self._set_targets(targets)

        message = self._send_signal(signal)

        # if there was no response or the response was of the wrong format,
        # the receiver should be shut down
        if message and message[0].startswith(signal):
            self.log.info("Received confirmation ...")

    def __exit__(self, exception_type, exception_value, traceback):
        self.stop()

    def __del__(self):
        self.stop()<|MERGE_RESOLUTION|>--- conflicted
+++ resolved
@@ -1788,12 +1788,8 @@
 
             # generate target filepath
             target_filepath = generate_filepath(target_base_path, metadata)
-<<<<<<< HEAD
-            self.log.debug("New chunk for file %s received.", target_filepath)
-=======
-            self.log.debug("New chunk ({}) for file {} received."
-                           .format(chunk_number, target_filepath))
->>>>>>> cd537ad1
+            self.log.debug("New chunk (%s) for file %s received."
+                           chunk_number, target_filepath)
 
             # TODO: save message to file using a thread (avoids blocking)
             try:
