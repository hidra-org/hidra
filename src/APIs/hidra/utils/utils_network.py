--- conflicted
+++ resolved
@@ -34,19 +34,12 @@
 import subprocess
 import time
 
-<<<<<<< HEAD
-from .utils_datatypes import (IpcAddresses, # noqa F401
-                              Endpoints,
-                              MAPPING_ZMQ_CONSTANTS_TO_STR,
-                              NotAllowed)
-=======
 from .utils_datatypes import (
     IpcAddresses,  # noqa F401
     Endpoints,
     MAPPING_ZMQ_CONSTANTS_TO_STR,
     NotAllowed
 )
->>>>>>> e171f184
 from .utils_logging import LoggingFunction
 from .utils_general import is_windows
 
@@ -98,19 +91,6 @@
     t_start = time.time()
     try:
         ldap_host = ldapuri.split(":")[0]
-<<<<<<< HEAD
-        ldap_server_ip = socket_m.gethostbyname(ldap_host)
-    except Exception:
-        log.error("Failed to look up ldap ip", exc_info=True)
-
-    ldap_response_limit = 9  # in sec
-    if time.time() - t_start > ldap_response_limit:
-        log.warning("Hostname resolution took quite long (longer that %s sec). "
-                    "This can result in problems with connecting services",
-                    ldap_response_limit)
-
-    return ldap_server_ip
-=======
     except Exception:
         log.error("Failed to identify ldap host", exc_info=True)
         return None, None
@@ -128,7 +108,6 @@
                     "services", ldap_response_limit)
 
     return ldap_server_ip, ldap_host
->>>>>>> e171f184
 
 def execute_ldapsearch(log, ldap_cn, ldapuri):
     """Searches ldap for a netgroup and parses the output.
@@ -146,11 +125,7 @@
         return []
 
     # if there were problems with ldapsearch these information are needed
-<<<<<<< HEAD
-    ldap_server_ip = _resolve_ldap_server_ip(log, ldapuri)
-=======
     ldap_host, ldap_server_ip = _resolve_ldap_server_ip(log, ldapuri)
->>>>>>> e171f184
 
     proc = subprocess.Popen(
         ["ldapsearch",
