#!/usr/bin/env python

# Copyright (C) 2015  DESY, Manuela Kuhn, Notkestr. 85, D-22607 Hamburg
#
# HiDRA is a generic tool set for high performance data multiplexing with
# different qualities of service and based on Python and ZeroMQ.
#
# This software is free: you can redistribute it and/or modify
# it under the terms of the GNU General Public License as published by
# the Free Software Foundation, either version 2 of the License, or
# (at your option) any later version.

# This software is distributed in the hope that it will be useful,
# but WITHOUT ANY WARRANTY; without even the implied warranty of
# MERCHANTABILITY or FITNESS FOR A PARTICULAR PURPOSE.  See the
# GNU General Public License for more details.

# You should have received a copy of the GNU General Public License
# along with this software.  If not, see <http://www.gnu.org/licenses/>.
#
# Authors:
#     Manuela Kuhn <manuela.kuhn@desy.de>
#

"""
This module implements the receiver.
"""

# pylint: disable=global-variable-not-assigned
# pylint: disable=invalid-name

from __future__ import absolute_import
from __future__ import print_function
from __future__ import unicode_literals

import argparse
import copy
import logging
import os
import signal
import threading
import time

import setproctitle

from __init__ import BASE_DIR

from hidra import Transfer, __version__
import hidra.utils as utils


__author__ = 'Manuela Kuhn <manuela.kuhn@desy.de>'

CONFIG_DIR = os.path.join(BASE_DIR, "conf")

_whitelist = []
_changed_netgroup = False


def argument_parsing():
    """Parses and checks the command line arguments used.
    """

    base_config_file = utils.determine_config_file(fname_base="base_receiver",
                                                   config_dir=CONFIG_DIR)

    # ------------------------------------------------------------------------
    # Get command line arguments
    # ------------------------------------------------------------------------

    parser = argparse.ArgumentParser()

    parser.add_argument("--config_file",
                        type=str,
                        help="Location of the configuration file")

    parser.add_argument("--log_path",
                        type=str,
                        help="Path where logfile will be created")
    parser.add_argument("--log_name",
                        type=str,
                        help="Filename used for logging")
    parser.add_argument("--log_size",
                        type=int,
                        help="File size before rollover in B (linux only)")
    parser.add_argument("--verbose",
                        help="More verbose output",
                        action="store_true")
    parser.add_argument("--onscreen",
                        type=str,
                        help="Display logging on screen "
                             "(options are CRITICAL, ERROR, WARNING, "
                             "INFO, DEBUG)",
                        default=False)

    parser.add_argument("--procname",
                        type=str,
                        help="Name with which the service should be running")

    parser.add_argument("--whitelist",
                        type=str,
                        help="List of hosts allowed to connect")
    parser.add_argument("--target_dir",
                        type=str,
                        help="Where incoming data will be stored to")
    parser.add_argument("--dirs_not_to_create",
                        type=str,
                        help="Subdirectories which should not be created when "
                             "data is stored")
    parser.add_argument("--data_stream_ip",
                        type=str,
                        help="Ip of dataStream-socket to pull new files from")
    parser.add_argument("--data_stream_port",
                        type=str,
                        help="Port number of dataStream-socket to pull new "
                             "files from")

    arguments = parser.parse_args()
    arguments.config_file = (
        arguments.config_file
        or utils.determine_config_file(fname_base="datareceiver",
                                       config_dir=CONFIG_DIR)
    )

    # check if config_file exist
    utils.check_existence(arguments.config_file)

    # ------------------------------------------------------------------------
    # Get arguments from config file
    # ------------------------------------------------------------------------

    config = utils.load_config(base_config_file)
    config_detailed = utils.load_config(arguments.config_file)

    # if config and yaml is mixed mapping has to take place before merging them
    config_type = "receiver"
    config = utils.map_conf_format(config, config_type)
    config_detailed = utils.map_conf_format(config_detailed, config_type)
    arguments_dict = utils.map_conf_format(arguments,
                                           config_type,
                                           is_namespace=True)

    utils.update_dict(config_detailed, config)

    utils.update_dict(arguments_dict, config)

#    params = utils.set_parameters(base_config_file=base_config_file,
#                                  config_file=arguments.config_file,
#                                  arguments=arguments)

    # ------------------------------------------------------------------------
    # Check given arguments
    # ------------------------------------------------------------------------

    required_params = {
        "general": [
            "log_path",
            "log_name",
            "procname",
            "procname",
            "ldapuri",
            "dirs_not_to_create",
            "whitelist"
        ],
        "datareceiver": [
            "target_dir",
            "data_stream_ip",
            "data_stream_port",
        ]
    }

    # Check format of config
    check_passed, _ = utils.check_config(required_params, config, logging)
    if not check_passed:
        logging.error("Configuration check failed")
        raise utils.WrongConfiguration

    # check target directory for existence
    utils.check_existence(config["datareceiver"]["target_dir"])

    # check if logfile is writable
    config["general"]["log_file"] = os.path.join(config["general"]["log_path"],
                                                 config["general"]["log_name"])

    return config


def reset_changed_netgroup():
    """helper because global variables can only be reset in same namespace.
    """
    global _changed_netgroup

    _changed_netgroup = False


class CheckNetgroup(threading.Thread):
    """A thread checking on a regular basis if the netgroup has changed.
    """

    def __init__(self, netgroup, lock, ldapuri, ldap_retry_time, check_time):
        self.log = logging.getLogger("CheckNetgroup")

        self.log.debug("init")
        self.netgroup = netgroup
        self.lock = lock
        self.run_loop = True
        self.ldapuri = ldapuri
        self.ldap_retry_time = ldap_retry_time
        self.check_time = check_time

        self.log.debug("threading.Thread init")
        threading.Thread.__init__(self)

    def run(self):
        global _whitelist
        global _changed_netgroup

        # wake up evey 2 seconds to see if there is a stopping signal
        sec_to_sleep = 2

        if self.ldap_retry_time < sec_to_sleep:
            ldap_sleep_intervals = 1
        else:
            ldap_sleep_intervals = int(self.ldap_retry_time // sec_to_sleep)

        if self.check_time < sec_to_sleep:
            check_sleep_intervals = 1
        else:
            check_sleep_intervals = int(self.check_time // sec_to_sleep)

        while self.run_loop:
            new_whitelist = utils.execute_ldapsearch(self.log,
                                                     self.netgroup,
                                                     self.ldapuri)

            # if there are problems with ldap the search returns an empty list
            # -> do nothing but wait till ldap is reachable again
            if not new_whitelist:
                self.log.info("LDAP search returned an empty list. Ignore.")
                for _ in range(ldap_sleep_intervals):
                    if self.run_loop:
                        time.sleep(sec_to_sleep)
                continue

            # new elements added to whitelist
            new_elements = [e for e in new_whitelist if e not in _whitelist]
            # elements which were removed from whitelist
            removed_elements = [e for e in _whitelist
                                if e not in new_whitelist]

            if new_elements or removed_elements:
                with self.lock:
                    # remember new whitelist
                    _whitelist = copy.deepcopy(new_whitelist)

                    # mark that there was a change
                    _changed_netgroup = True

                self.log.info("Netgroup has changed. New whitelist: %s",
                              _whitelist)

            for _ in range(check_sleep_intervals):
                if self.run_loop:
                    time.sleep(sec_to_sleep)

    def stop(self):
        """Stopping.
        """
        self.run_loop = False


class DataReceiver(object):
    """Receives data and stores it to disc usign the hidra API.
    """

    def __init__(self):

        self.transfer = None
        self.checking_thread = None
        self.timeout = None

        self.config = None

        self.log = None
        self.dirs_not_to_create = None
        self.lock = None
        self.target_dir = None
        self.data_ip = None
        self.data_port = None
        self.transfer = None
        self.checking_thread = None

        self.run_loop = True

        self.setup()

        self.exec_run()

    def setup(self):
        """Initializes parameters, logging and transfer object.
        """

        global _whitelist

        try:
            self.config = argument_parsing()
        except Exception:
            self.log = logging.getLogger("DataReceiver")
            raise

        config_gen = self.config["general"]
        config_recv = self.config["datareceiver"]

        # change user
        user_info, user_was_changed = utils.change_user(config_gen)

        # set up logging
        utils.check_writable(config_gen["log_file"])
        self._setup_logging()

        utils.log_user_change(self.log, user_was_changed, user_info)

        # set process name
        # pylint: disable=no-member
        setproctitle.setproctitle(config_gen["procname"])

        self.log.info("Version: %s", __version__)

        self.dirs_not_to_create = config_gen["dirs_not_to_create"]

        # for proper clean up if kill is called
        signal.signal(signal.SIGTERM, self.signal_term_handler)

        self.timeout = 2000
        self.lock = threading.Lock()

        try:
            ldap_retry_time = config_gen["ldap_retry_time"]
        except KeyError:
            ldap_retry_time = 10

        try:
            check_time = config_gen["netgroup_check_time"]
        except KeyError:
            check_time = 2

        if config_gen["whitelist"] is not None:
            self.log.debug("config_gen['whitelist']=%s",
                           config_gen["whitelist"])

            with self.lock:
                _whitelist = utils.extend_whitelist(config_gen["whitelist"],
                                                    config_gen["ldapuri"],
                                                    self.log)
            self.log.info("Configured whitelist: %s", _whitelist)
        else:
            _whitelist = None

        # only start the thread if a netgroup was configured
        if (config_gen["whitelist"] is not None
                and isinstance(config_gen["whitelist"], str)):
            self.log.debug("Starting checking thread")
            try:
<<<<<<< HEAD
                self.checking_thread = CheckNetgroup(config_gen["whitelist"],
                                                     self.lock,
                                                     config_gen["ldapuri"],
                                                     ldap_retry_time,
                                                     check_time)
                self.checking_thread.start()
            except Exception:
                self.log.error("Could not start checking thread", exc_info=True)
=======
                self.checking_thread = CheckNetgroup(
                    config_gen["whitelist"],
                    self.lock,
                    config_gen["ldapuri"],
                    ldap_retry_time,
                    check_time
                )
                self.checking_thread.start()
            except Exception:
                self.log.error("Could not start checking thread",
                               exc_info=True)
>>>>>>> e171f184
        else:
            self.log.debug("Checking thread not started: %s",
                           config_gen["whitelist"])

        self.target_dir = os.path.normpath(config_recv["target_dir"])
        self.data_ip = config_recv["data_stream_ip"]
        self.data_port = config_recv["data_stream_port"]

        self.log.info("Writing to directory '%s'", self.target_dir)

        self.transfer = Transfer(connection_type="STREAM",
                                 use_log=True,
                                 dirs_not_to_create=self.dirs_not_to_create)

    def _setup_logging(self):
        config_gen = self.config["general"]

        # enable logging
        root = logging.getLogger()
        root.setLevel(logging.DEBUG)

        handlers = utils.get_log_handlers(
            config_gen["log_file"],
            config_gen["log_size"],
            config_gen["verbose"],
            config_gen["onscreen"]
        )

        if isinstance(handlers, tuple):
            for hdl in handlers:
                root.addHandler(hdl)
        else:
            root.addHandler(handlers)

        self.log = logging.getLogger("DataReceiver")

    def exec_run(self):
        """Wrapper around run to react to exceptions.
        """

        try:
            self.run()
        except KeyboardInterrupt:
            pass
        except Exception:
            self.log.error("Stopping due to unknown error condition",
                           exc_info=True)
            raise
        finally:
            self.stop()

    def run(self):
        """Start the transfer and stores the data.
        """

        global _whitelist
        global _changed_netgroup

        try:
            self.transfer.start([self.data_ip, self.data_port], _whitelist)
#            self.transfer.start(self.data_port)
        except Exception:
            self.log.error("Could not initiate stream", exc_info=True)
            self.stop(store=False)
            raise

        # enable status check requests from any sender
        self.transfer.setopt("status_check")
        # enable confirmation reply if this is requested in a received data
        # packet
        self.transfer.setopt("confirmation")

        self.log.debug("Waiting for new messages...")
        self.run_loop = True
        # run loop, and wait for incoming messages
        while self.run_loop:
            if _changed_netgroup:
                self.log.debug("Re-registering whitelist")
                self.transfer.register(_whitelist)

                # reset flag
                with self.lock:
                    _changed_netgroup = False

            try:
                self.transfer.store(self.target_dir, self.timeout)
            except KeyboardInterrupt:
                break
            except Exception:
                self.log.error("Storing data...failed.", exc_info=True)
                raise

    def stop(self, store=True):
        """Stop threads, close sockets and cleans up.

        Args:
            store (optional, bool): Run a little longer to store remaining
                                    data.
        """

        self.run_loop = False

        if self.transfer is not None:
            self.transfer.status = [b"ERROR", "receiver is shutting down"]

            if store:
                stop_timeout = 0.5
                start_time = time.time()
                diff_time = (time.time() - start_time) * 1000
                self.log.debug("Storing remaining data.")
                while diff_time < stop_timeout:
                    try:
                        self.log.debug("Storing remaining data...")
                        self.transfer.store(self.target_dir, self.timeout)
                    except Exception:
                        self.log.error("Storing data...failed.", exc_info=True)
                    diff_time = (time.time() - start_time) * 1000

            self.log.info("Shutting down receiver...")
            self.transfer.stop()
            self.transfer = None

        if self.checking_thread is not None:
            self.checking_thread.stop()
            self.checking_thread.join()
            self.log.debug("checking_thread stopped")
            self.checking_thread = None

    # pylint: disable=unused-argument
    def signal_term_handler(self, signal_to_react, frame):
        """React on external SIGTERM signal.
        """

        self.log.debug('got SIGTERM')
        self.stop()

    def __exit__(self, exception_type, exception_value, traceback):
        self.stop()

    def __del__(self):
        self.stop()


if __name__ == "__main__":
    # start file receiver
    DataReceiver()<|MERGE_RESOLUTION|>--- conflicted
+++ resolved
@@ -361,16 +361,6 @@
                 and isinstance(config_gen["whitelist"], str)):
             self.log.debug("Starting checking thread")
             try:
-<<<<<<< HEAD
-                self.checking_thread = CheckNetgroup(config_gen["whitelist"],
-                                                     self.lock,
-                                                     config_gen["ldapuri"],
-                                                     ldap_retry_time,
-                                                     check_time)
-                self.checking_thread.start()
-            except Exception:
-                self.log.error("Could not start checking thread", exc_info=True)
-=======
                 self.checking_thread = CheckNetgroup(
                     config_gen["whitelist"],
                     self.lock,
@@ -382,7 +372,6 @@
             except Exception:
                 self.log.error("Could not start checking thread",
                                exc_info=True)
->>>>>>> e171f184
         else:
             self.log.debug("Checking thread not started: %s",
                            config_gen["whitelist"])
