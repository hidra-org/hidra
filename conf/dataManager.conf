--- conflicted
+++ resolved
@@ -15,12 +15,8 @@
 procname           = hidra
 
 # IP of the interface to bind to for external communication
-<<<<<<< HEAD
-extIp              = 131.169.185.121 ; #zitpcx19282
-=======
 extIp              = 0.0.0.0 ; #zitpcx19282
 #extIp              = 131.169.185.121 ; #zitpcx19282
->>>>>>> 407074b4
 #extIp              = 131.169.251.55 ; #asap3-p00
 
 #########################################
@@ -70,10 +66,7 @@
 # (needed if eventDetector is InotifyxDetector or WatchdogDetector)
 monitoredEvents = {"IN_CLOSE_WRITE" : [".tif", ".cbf", ".nxs"], "IN_MOVED_TO" : [".log"]}
 #monitoredEvents = {"IN_MOVED_TO" : [".tif", ".cbf", ".nxs"], "IN_CLOSE_WRITE" : [".log"]}
-<<<<<<< HEAD
-=======
 #monitoredEvents = {"NO_EVENT_MONITORED" : [".cbf"]}
->>>>>>> 407074b4
 
 # Number of events stored to look for doubles
 # (needed if eventDetector is InotifyxDetector or HttpDetector)
