--- conflicted
+++ resolved
@@ -1,5 +1,4 @@
 # develop
-<<<<<<< HEAD
 
 - Extracted control server config into config file
 - Extracted control client config into config file
@@ -12,12 +11,11 @@
 - Receiver: Use config hierachy
 - Renamed event_det_port und data_fetch_port
 - Simplify log setup (no separated calls for with or without onscreen)
-=======
+
 # 4.0.18
 
 - Undo ignoring of accumulated events during sleeping
 - Fix control server crash when backup dir missing
->>>>>>> 8f98b16a
 
 # 4.0.17
 
