--- conflicted
+++ resolved
@@ -1,5 +1,4 @@
 # develop
-<<<<<<< HEAD
 
 - Extracted control server config into config file
 - Extracted control client config into config file
@@ -12,7 +11,7 @@
 - Receiver: Use config hierachy
 - Renamed event_det_port und data_fetch_port
 - Simplify log setup (no separated calls for with or without onscreen)
-=======
+
 # 4.0.21
 
 - Fix readding of events for watchdog event detector
@@ -21,7 +20,6 @@
 - Fix python3 compatibility
 - Add workaround for log file rotation on Windows
 - Add debug information for WindowsError
->>>>>>> ff18903b
 
 # 4.0.20
 
