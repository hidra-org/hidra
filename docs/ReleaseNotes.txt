<<<<<<< HEAD
HiDRA develop

- Renamed APIs for data ingest
=======
HiDRA 2.4.2

- Changed process name in initScript
- IPC directory is set to world/write readable when created
- IPC directory is removed (if empty) when HiDRA is stopped

>>>>>>> 56a302fa

HiDRA 2.4.1

- Changed config file to use file mode by default

HiDRA 2.4.0

- exchanged all cPickle calls with json calls
- renamed init script to hidra.sh
- Added functional tests
- Fixing memory leaks
- Minor bug fixing
- Working C-API for data transfer (nexus use case only)
- Working C-API for data ingest
- Removed PyTango dependency
- Fixed file opening (only open and close once and keep it open)
- Example client (based on API) for controlling HiDRA remotely
- The communication with the controlling-server can be done with an API
- HiDRA can be controlled (start, stop,...) via an addtional server (HiDRAControl...)
- Working version of dataIngestAPI with dataTransferAPI (python)
- Merged nexusTransferAPI into dataTranferAPI
- Handling of open connections to known hosts with different send configurations
- Changed socket format in dataIngestAPI to IPC (on Linux)
- Fixed receiving of CLOSE_FILE messages in nexusTransferAPI
- Fixed getMetadata if no targets are specified
- Fixed IPC socket cleanup
- Tracker in ALIVE_TEST only used if ZMQ version is higher than 14.5.0 due to error in older ZMQ versions
- Fixed double adding to watch in InotifyxDetector
- Choose config file for dataReceiver
- Removed timeout warning in dataTransferAPI

HiDRA 2.3.2

- Fixed log rotation

HiDRA 2.3.1

- Fixed filename sending for requests (unicode problem)
- Fixed missing metadata if no target is specified
- Fixed parallel directory creation attempts

HiDRA 2.3.0

- Added method to dataTransferAPI to manually stop streams/queries
- Added option to specify which file formats to be send via zeromq
- Added option look for multiple event types in parallel (combined with file suffixes)
- DataManager can now be controlled via tango
- Added systemd service script
- Added cleanup arguments into config file
- Files get accessed only if data or metadata is send via zeromq
- Fixed DataReceiver (no shell)
- Added command line argument error handling
- Removed ringbuffer remains of old architecture

HiDRA 2.2.1

- Fixed data receiving problems with dataTransferAPI due to ZAP


HiDRA 2.2.0

- Fixed stopping: The service is shut down if one process dies
- Enabled whitelist for data receiver
- Added tests to check status of fixed data receiver
- Added init script
- Fixed clean up after shut down
- Enabled combination of data receiver whitelist with ldapsearch
- Added option to enable a clean up thread which checks the directory for missed files
- Version check does not consider bugfixes anymore


HiDRA 2.1.4

- Fixed copied file removal (Part 2)


HiDRA 2.1.3

- Fixed copied file removal (Part 1)


HiDRA 2.1.2

- Fixed too high processor usage
- Fixed suffix check in treewalk after creation of directory


HiDRA 2.1.1

- Fixed error handling with incorrect whitelists
- Fixed version checking
- Added file create time to metadata


HiDRA 2.1.0

- Added file removal safeguard
- Enabled use of IPC internal communication for Linux nodes
- Added exception definitions for dataTransferAPI
- Misc bug fixing


HiDRA 2.0.0

- Added functionality to get Data via HTTP Get
- Redesigned architecture

HiDRA 1.0.0

- Initial implementation<|MERGE_RESOLUTION|>--- conflicted
+++ resolved
@@ -1,15 +1,12 @@
-<<<<<<< HEAD
 HiDRA develop
 
 - Renamed APIs for data ingest
-=======
+
 HiDRA 2.4.2
 
 - Changed process name in initScript
 - IPC directory is set to world/write readable when created
 - IPC directory is removed (if empty) when HiDRA is stopped
-
->>>>>>> 56a302fa
 
 HiDRA 2.4.1
 
