<<<<<<< HEAD
=======
hidra (4.1.4-1+deb9u5~fsec) stretch; urgency=low

  * Bump version

 -- M. Kuhn <manuela.kuhn@desy.de>  Mon, 04 Nov 2019 15:01:21 +0100
>>>>>>> 5895527f
hidra (4.1.3-2+deb9u5~fsec) stretch; urgency=low

  * Fix config file dependency

 -- M. Kuhn <manuela.kuhn@desy.de>  Thu, 11 Oct 2019 12:19:31 +0200
<<<<<<< HEAD

=======
>>>>>>> 5895527f
hidra (4.1.3-1+deb9u5~fsec) stretch; urgency=low

  * Bump version

 -- M. Kuhn <manuela.kuhn@desy.de>  Thu, 10 Oct 2019 09:40:09 +0200
hidra (4.1.2-1+deb9u5~fsec) stretch; urgency=low

  * Bump version

 -- M. Kuhn <manuela.kuhn@desy.de>  Tue, 01 Oct 2019 15:27:55 +0200
hidra (4.1.1-1+deb9u5~fsec) stretch; urgency=low

  * Bump version

 -- M. Kuhn <manuela.kuhn@desy.de>  Wed, 04 Sep 2019 11:24:37 +0200
hidra (4.1.0-1+deb9u5~fsec) stretch; urgency=low

  * Bump version

 -- M. Kuhn <manuela.kuhn@desy.de>  Thu, 01 Aug 2019 15:18:17 +0200
hidra (4.0.23-1+deb9u5~fsec) stretch; urgency=low

  * Bump version

 -- M. Kuhn <manuela.kuhn@desy.de>  Fri, 14 Jun 2019 13:02:35 +0200
hidra (4.0.22-1+deb9u5~fsec) stretch; urgency=low

  * Bump version

 -- M. Kuhn <manuela.kuhn@desy.de>  Tue, 23 Apr 2019 15:03:55 +0200
hidra (4.0.21-1+deb9u5~fsec) stretch; urgency=low

  * Bump version

 -- M. Kuhn <manuela.kuhn@desy.de>  Mon, 08 Apr 2019 15:32:22 +0200
hidra (4.0.20-1+deb9u5~fsec) stretch; urgency=low

  * Bump version

 -- M. Kuhn <manuela.kuhn@desy.de>  Fri, 22 Mar 2019 14:16:56 +0100
hidra (4.0.19-1+deb9u5~fsec) stretch; urgency=low

  * Bump version

 -- M. Kuhn <manuela.kuhn@desy.de>  Tue, 19 Mar 2019 09:21:51 +0100
hidra (4.0.18-1+deb9u5~fsec) stretch; urgency=low

  * Bump version

 -- M. Kuhn <manuela.kuhn@desy.de>  Fri, 08 Mar 2019 12:12:12 +0100
hidra (4.0.17-1+deb9u5~fsec) stretch; urgency=low

  * Bump version

 -- M. Kuhn <manuela.kuhn@desy.de>  Mon, 04 Mar 2019 11:31:20 +0100
hidra (4.0.16-1+deb9u5~fsec) stretch; urgency=low

  * Bump version

 -- M. Kuhn <manuela.kuhn@desy.de>  Fri, 30 Nov 2018 14:08:40 +0100
hidra (4.0.15-1+deb9u5~fsec) stretch; urgency=low

  * Bump version

 -- M. Kuhn <manuela.kuhn@desy.de>  Wed, 28 Nov 2018 15:37:31 +0100
hidra (4.0.14-1+deb9u5~fsec) stretch; urgency=low

  * Bump version

 -- M. Kuhn <manuela.kuhn@desy.de>  Tue, 13 Nov 2018 09:13:58 +0100
hidra (4.0.13-1+deb9u5~fsec) stretch; urgency=low

  * Bump version

 -- M. Kuhn <manuela.kuhn@desy.de>  Wed, 07 Nov 2018 09:22:41 +0100
hidra (4.0.12-1+deb9u5~fsec) stretch; urgency=low

  * Bump version

 -- M. Kuhn <manuela.kuhn@desy.de>  Thu, 25 Oct 2018 11:38:53 +0200
hidra (4.0.11-1+deb9u5~fsec) stretch; urgency=low

  * Bump version

 -- M. Kuhn <manuela.kuhn@desy.de>  Wed, 24 Oct 2018 12:02:16 +0200
hidra (4.0.10-1+deb9u5~fsec) stretch; urgency=low

  * Bump version

 -- M. Kuhn <manuela.kuhn@desy.de>  Thu, 18 Oct 2018 08:54:30 +0200
hidra (4.0.9-1+deb9u5~fsec) stretch; urgency=low

  * Bump version

 -- M. Kuhn <manuela.kuhn@desy.de>  Wed, 12 Sep 2018 13:48:40 +0200
hidra (4.0.8-1+deb9u5~fsec) stretch; urgency=low

  * Bump version

 -- M. Kuhn <manuela.kuhn@desy.de>  Tue, 11 Sep 2018 16:46:57 +0200
hidra (4.0.7-4+deb9u5~fsec) stretch; urgency=low

  * Fix postinstall mixup

 -- J. Blume <johannes.blume@desy.de>  Tue, 05 Sep 2018 16:40:21 +0200
hidra (4.0.7-3+deb9u5~fsec) stretch; urgency=low

  * Fix log dir permissions

 -- J. Blume <johannes.blume@desy.de>  Tue, 05 Sep 2018 16:40:21 +0200
hidra (4.0.7-2+deb9u5~fsec) stretch; urgency=low

  * Fix package name

 -- M. Kuhn <manuela.kuhn@desy.de>  Tue, 04 Sep 2018 17:07:23 +0200
hidra (4.0.7-1) stretch; urgency=low

  * Bump version

 -- M. Kuhn <manuela.kuhn@desy.de>  Tue, 28 Aug 2018 16:29:34 +0200
hidra (4.0.6-1) stretch; urgency=low

  * Bump version

 -- M. Kuhn <manuela.kuhn@desy.de>  Fri, 24 Aug 2018 10:58:15 +0200
hidra (4.0.5-1) stretch; urgency=low

  * Bump version

 -- M. Kuhn <manuela.kuhn@desy.de>  Thu, 23 Aug 2018 15:58:08 +0200
hidra (4.0.4-1) stretch; urgency=low

  * repackaged for stretch

 -- J. Blume <johannes.blume@desy.de>  Thu, 23 Aug 2018 11:36:14 +0200<|MERGE_RESOLUTION|>--- conflicted
+++ resolved
@@ -1,20 +1,13 @@
-<<<<<<< HEAD
-=======
 hidra (4.1.4-1+deb9u5~fsec) stretch; urgency=low
 
   * Bump version
 
  -- M. Kuhn <manuela.kuhn@desy.de>  Mon, 04 Nov 2019 15:01:21 +0100
->>>>>>> 5895527f
 hidra (4.1.3-2+deb9u5~fsec) stretch; urgency=low
 
   * Fix config file dependency
 
  -- M. Kuhn <manuela.kuhn@desy.de>  Thu, 11 Oct 2019 12:19:31 +0200
-<<<<<<< HEAD
-
-=======
->>>>>>> 5895527f
 hidra (4.1.3-1+deb9u5~fsec) stretch; urgency=low
 
   * Bump version
