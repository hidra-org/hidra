--- conflicted
+++ resolved
@@ -18,40 +18,23 @@
 Requires:	python-inotifyx
 Requires:	python-setproctitle
 Requires:	python-six
-<<<<<<< HEAD
-Requires:	python-hidra
-=======
-Requires:	hidra-libs = %{version}
->>>>>>> 80a5adf1
+Requires:	python-hidra = %{version}
 
 %description
 HiDRA is a generic tool set for high performance data multiplexing with different qualities of service and is based on Python and ZeroMQ. It can be used to directly store the data in the storage system but also to send it to some kind of online monitoring or analysis framework. Together with OnDA, data can be analyzed with a delay of seconds resulting in an increase of the quality of the generated scientific data by 20 %. The modular architecture of the tool (divided into event detectors, data fetchers and receivers) makes it easily extendible and even gives the possibility to adapt the software to specific detectors directly (for example, Eiger and Lambda detector).
 
-<<<<<<< HEAD
 %package -n python-hidra
-Summary:	Python libraries for HiDRA (High performance data multiplexing tool)
+Summary:	High performance data multiplexing tool - Python Library
 
 BuildArch:	noarch
 
+BuildRequires:	python-devel
+BuildRequires:	python-setuptools
+#Requires:	python-logutils
 Requires:	python-zmq >= 14.5.0
 
 %description -n python-hidra
-Python libraries for HiDRA, a generic tool set for high performance data multiplexing with different qualities of service which is based on Python and ZeroMQ.
-=======
-%package libs
-
-Summary:	High performance data multiplexing tool - Python Library
-BuildRequires:	python-devel
-BuildRequires:	python-setuptools
-Requires:	python-logutils
-Requires:	python-zmq >= 14.5.0
-Requires:	python-inotifyx
-Requires:	python-setproctitle
-Requires:	python-six
-
-%description libs
 This package contains only the API for developing tools against HiDRA.
->>>>>>> 80a5adf1
 
 %prep
 %setup -q -c %{name}-%{version}
@@ -108,16 +91,9 @@
 %config(noreplace) /opt/%{name}/conf/*
 %attr(1777,root,root) /var/log/%{name}
 
-<<<<<<< HEAD
 %files -n python-hidra
 %{python_sitelib}/*
 
-=======
-%files libs
-%{python_sitelib}/*
-
-
->>>>>>> 80a5adf1
 %changelog
 * Mon Apr 17 2017 Manuela Kuhn <manuela.kuhn@desy.de> - 3.0.2-3
 - Seperated lib package
