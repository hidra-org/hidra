<<<<<<< HEAD
hidra (4.2.1-2+deb9u5~fsec) stretch; urgency=low

  * Switch hidra and hidra-control-client to python3

 -- M. Kuhn <manuela.kuhn@desy.de>  Mon, 13 Jul 2020 11:42:27 +0200
=======
hidra (4.2.2-1+deb9u5~fsec) stretch; urgency=low

  * Bump version

 -- M. Kuhn <manuela.kuhn@desy.de>  Fri, 31 Jul 2020 12:29:20 +0200
>>>>>>> 2de7bc8a
hidra (4.2.1-1+deb9u5~fsec) stretch; urgency=low

  * Bump version

 -- M. Kuhn <manuela.kuhn@desy.de>  Wed, 08 Jul 2020 10:37:19 +0200
hidra (4.2.0-2+deb9u5~fsec) stretch; urgency=low

  * Add hidra lib packages for python2 and 3

 -- M. Kuhn <manuela.kuhn@desy.de>  Tue, 22 Jun 2020 21:49:00 +0200

hidra (4.2.0-1+deb9u5~fsec) stretch; urgency=low

  * Bump version

 -- M. Kuhn <manuela.kuhn@desy.de>  Tue, 16 Jun 2020 20:48:27 +0200
hidra (4.1.8-1+deb9u5~fsec) stretch; urgency=low

  * Bump version

 -- M. Kuhn <manuela.kuhn@desy.de>  Thu, 09 Apr 2020 12:54:49 +0200
hidra (4.1.7-2+deb9u5~fsec) stretch; urgency=low

  * Fix paths after restructuring

 -- M. Kuhn <manuela.kuhn@desy.de>  Thu, 02 Apr 2020 14:10:01 +0100

hidra (4.1.7-1+deb9u5~fsec) stretch; urgency=low

  * Bump version

 -- M. Kuhn <manuela.kuhn@desy.de>  Thu, 13 Feb 2020 13:17:39 +0100
hidra (4.1.6-1+deb9u5~fsec) stretch; urgency=low

  * Bump version

 -- M. Kuhn <manuela.kuhn@desy.de>  Wed, 11 Dec 2019 11:49:48 +0100
hidra (4.1.5-1+deb9u5~fsec) stretch; urgency=low

  * Bump version

 -- M. Kuhn <manuela.kuhn@desy.de>  Wed, 20 Nov 2019 14:29:54 +0100
hidra (4.1.4-1+deb9u5~fsec) stretch; urgency=low

  * Bump version

 -- M. Kuhn <manuela.kuhn@desy.de>  Mon, 04 Nov 2019 15:01:21 +0100
hidra (4.1.3-2+deb9u5~fsec) stretch; urgency=low

  * Fix config file dependency

 -- M. Kuhn <manuela.kuhn@desy.de>  Thu, 11 Oct 2019 12:19:31 +0200
hidra (4.1.3-1+deb9u5~fsec) stretch; urgency=low

  * Bump version

 -- M. Kuhn <manuela.kuhn@desy.de>  Thu, 10 Oct 2019 09:40:09 +0200
hidra (4.1.2-1+deb9u5~fsec) stretch; urgency=low

  * Bump version

 -- M. Kuhn <manuela.kuhn@desy.de>  Tue, 01 Oct 2019 15:27:55 +0200
hidra (4.1.1-1+deb9u5~fsec) stretch; urgency=low

  * Bump version

 -- M. Kuhn <manuela.kuhn@desy.de>  Wed, 04 Sep 2019 11:24:37 +0200
hidra (4.1.0-1+deb9u5~fsec) stretch; urgency=low

  * Bump version

 -- M. Kuhn <manuela.kuhn@desy.de>  Thu, 01 Aug 2019 15:18:17 +0200
hidra (4.0.23-1+deb9u5~fsec) stretch; urgency=low

  * Bump version

 -- M. Kuhn <manuela.kuhn@desy.de>  Fri, 14 Jun 2019 13:02:35 +0200
hidra (4.0.22-1+deb9u5~fsec) stretch; urgency=low

  * Bump version

 -- M. Kuhn <manuela.kuhn@desy.de>  Tue, 23 Apr 2019 15:03:55 +0200
hidra (4.0.21-1+deb9u5~fsec) stretch; urgency=low

  * Bump version

 -- M. Kuhn <manuela.kuhn@desy.de>  Mon, 08 Apr 2019 15:32:22 +0200
hidra (4.0.20-1+deb9u5~fsec) stretch; urgency=low

  * Bump version

 -- M. Kuhn <manuela.kuhn@desy.de>  Fri, 22 Mar 2019 14:16:56 +0100
hidra (4.0.19-1+deb9u5~fsec) stretch; urgency=low

  * Bump version

 -- M. Kuhn <manuela.kuhn@desy.de>  Tue, 19 Mar 2019 09:21:51 +0100
hidra (4.0.18-1+deb9u5~fsec) stretch; urgency=low

  * Bump version

 -- M. Kuhn <manuela.kuhn@desy.de>  Fri, 08 Mar 2019 12:12:12 +0100
hidra (4.0.17-1+deb9u5~fsec) stretch; urgency=low

  * Bump version

 -- M. Kuhn <manuela.kuhn@desy.de>  Mon, 04 Mar 2019 11:31:20 +0100
hidra (4.0.16-1+deb9u5~fsec) stretch; urgency=low

  * Bump version

 -- M. Kuhn <manuela.kuhn@desy.de>  Fri, 30 Nov 2018 14:08:40 +0100
hidra (4.0.15-1+deb9u5~fsec) stretch; urgency=low

  * Bump version

 -- M. Kuhn <manuela.kuhn@desy.de>  Wed, 28 Nov 2018 15:37:31 +0100
hidra (4.0.14-1+deb9u5~fsec) stretch; urgency=low

  * Bump version

 -- M. Kuhn <manuela.kuhn@desy.de>  Tue, 13 Nov 2018 09:13:58 +0100
hidra (4.0.13-1+deb9u5~fsec) stretch; urgency=low

  * Bump version

 -- M. Kuhn <manuela.kuhn@desy.de>  Wed, 07 Nov 2018 09:22:41 +0100
hidra (4.0.12-1+deb9u5~fsec) stretch; urgency=low

  * Bump version

 -- M. Kuhn <manuela.kuhn@desy.de>  Thu, 25 Oct 2018 11:38:53 +0200
hidra (4.0.11-1+deb9u5~fsec) stretch; urgency=low

  * Bump version

 -- M. Kuhn <manuela.kuhn@desy.de>  Wed, 24 Oct 2018 12:02:16 +0200
hidra (4.0.10-1+deb9u5~fsec) stretch; urgency=low

  * Bump version

 -- M. Kuhn <manuela.kuhn@desy.de>  Thu, 18 Oct 2018 08:54:30 +0200
hidra (4.0.9-1+deb9u5~fsec) stretch; urgency=low

  * Bump version

 -- M. Kuhn <manuela.kuhn@desy.de>  Wed, 12 Sep 2018 13:48:40 +0200
hidra (4.0.8-1+deb9u5~fsec) stretch; urgency=low

  * Bump version

 -- M. Kuhn <manuela.kuhn@desy.de>  Tue, 11 Sep 2018 16:46:57 +0200
hidra (4.0.7-4+deb9u5~fsec) stretch; urgency=low

  * Fix postinstall mixup

 -- J. Blume <johannes.blume@desy.de>  Tue, 05 Sep 2018 16:40:21 +0200
hidra (4.0.7-3+deb9u5~fsec) stretch; urgency=low

  * Fix log dir permissions

 -- J. Blume <johannes.blume@desy.de>  Tue, 05 Sep 2018 16:40:21 +0200
hidra (4.0.7-2+deb9u5~fsec) stretch; urgency=low

  * Fix package name

 -- M. Kuhn <manuela.kuhn@desy.de>  Tue, 04 Sep 2018 17:07:23 +0200
hidra (4.0.7-1) stretch; urgency=low

  * Bump version

 -- M. Kuhn <manuela.kuhn@desy.de>  Tue, 28 Aug 2018 16:29:34 +0200
hidra (4.0.6-1) stretch; urgency=low

  * Bump version

 -- M. Kuhn <manuela.kuhn@desy.de>  Fri, 24 Aug 2018 10:58:15 +0200
hidra (4.0.5-1) stretch; urgency=low

  * Bump version

 -- M. Kuhn <manuela.kuhn@desy.de>  Thu, 23 Aug 2018 15:58:08 +0200
hidra (4.0.4-1) stretch; urgency=low

  * repackaged for stretch

 -- J. Blume <johannes.blume@desy.de>  Thu, 23 Aug 2018 11:36:14 +0200<|MERGE_RESOLUTION|>--- conflicted
+++ resolved
@@ -1,16 +1,13 @@
-<<<<<<< HEAD
-hidra (4.2.1-2+deb9u5~fsec) stretch; urgency=low
+hidra (4.2.2-2+deb9u5~fsec) stretch; urgency=low
 
   * Switch hidra and hidra-control-client to python3
 
  -- M. Kuhn <manuela.kuhn@desy.de>  Mon, 13 Jul 2020 11:42:27 +0200
-=======
 hidra (4.2.2-1+deb9u5~fsec) stretch; urgency=low
 
   * Bump version
 
  -- M. Kuhn <manuela.kuhn@desy.de>  Fri, 31 Jul 2020 12:29:20 +0200
->>>>>>> 2de7bc8a
 hidra (4.2.1-1+deb9u5~fsec) stretch; urgency=low
 
   * Bump version
