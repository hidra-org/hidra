--- conflicted
+++ resolved
@@ -1,10 +1,6 @@
 # API to communicate with a data transfer unit
 
-<<<<<<< HEAD
-__version__ = '2.0.0'
-=======
 __version__ = '2.1.0'
->>>>>>> 3772c988
 
 import zmq
 import socket
